#-------------------------------------------------------------------------------
# Copyright (c) 2020-2021, Arm Limited. All rights reserved.
#
# SPDX-License-Identifier: BSD-3-Clause
#
#-------------------------------------------------------------------------------

cmake_minimum_required(VERSION 3.15)
find_package(Python3)

############################### Manifest declaration ###########################

get_filename_component(list_name ${TFM_MANIFEST_LIST} NAME)
configure_file(${TFM_MANIFEST_LIST} ${CMAKE_CURRENT_BINARY_DIR}/${list_name})

set(MANIFEST_LISTS ${CMAKE_CURRENT_BINARY_DIR}/${list_name})

<<<<<<< HEAD
if (TFM_EXTRA_MANIFEST_LIST_FILES)
    # Build up out-of-tree manifest list array
    # Each manifest list occupies two elements in out-of-tree manifest list array:
    # - Manifest list path under build directory after configure_file()
    # - The original path of manifest list in source directory. It can be used to
    #   build up manifest file path if manifest file path is a relative one in
    #   manifest list.
    set(POSTFIX 1)

    foreach(MANIFEST_LIST IN LISTS TFM_EXTRA_MANIFEST_LIST_FILES)
        if (NOT EXISTS ${MANIFEST_LIST})
            message(FATAL_ERROR "Extra manifest list ${MANIFEST_LIST} doesn't exist")
        endif()

        get_filename_component(MANIFEST_LIST_NAME ${MANIFEST_LIST} NAME_WLE)
        set(TEMP_MANIFEST_LIST
            ${CMAKE_CURRENT_BINARY_DIR}/${MANIFEST_LIST_NAME}_${POSTFIX}.yaml)

        configure_file(${MANIFEST_LIST} ${TEMP_MANIFEST_LIST})
        list(APPEND OUT_OF_TREE_MANIFEST_LIST ${TEMP_MANIFEST_LIST})

        get_filename_component(MANIFEST_LIST_PATH ${MANIFEST_LIST} DIRECTORY)
        # Append the manifest list original path.
        # Manifest file path can be a relative one to manifest list.
        list(APPEND OUT_OF_TREE_MANIFEST_LIST ${MANIFEST_LIST_PATH})

        math(EXPR POSTFIX "${POSTFIX} + 1")
    endforeach()
endif()
=======
if (TFM_NS_REG_TEST OR TFM_S_REG_TEST)
    list(APPEND TEMP_EXTRA_MANIFEST_LISTS ${TFM_TEST_PATH}/test_services/tfm_test_manifest_list.yaml)
endif()

if (TFM_EXTRA_MANIFEST_LIST_FILES)
    list(APPEND TEMP_EXTRA_MANIFEST_LISTS ${TFM_EXTRA_MANIFEST_LIST_FILES})
endif()

# Build up out-of-tree manifest list array
# Each manifest list occupies two elements in out-of-tree manifest list array:
# - Manifest list path under build directory after configure_file()
# - The original path of manifest list in source directory. It can be used to
#   build up manifest file path if manifest file path is a relative one in
#   manifest list.
set(POSTFIX 1)

foreach(MANIFEST_LIST IN LISTS TEMP_EXTRA_MANIFEST_LISTS)
    if (NOT EXISTS ${MANIFEST_LIST})
        message(FATAL_ERROR "Extra manifest list ${MANIFEST_LIST} doesn't exist")
    endif()

    get_filename_component(MANIFEST_LIST_NAME ${MANIFEST_LIST} NAME_WLE)
    set(TEMP_MANIFEST_LIST
        ${CMAKE_CURRENT_BINARY_DIR}/${MANIFEST_LIST_NAME}_${POSTFIX}.yaml)

    configure_file(${MANIFEST_LIST} ${TEMP_MANIFEST_LIST})
    list(APPEND OUT_OF_TREE_MANIFEST_LIST ${TEMP_MANIFEST_LIST})

    get_filename_component(MANIFEST_LIST_PATH ${MANIFEST_LIST} DIRECTORY)
    # Append the manifest list original path.
    # Manifest file path can be a relative one to manifest list.
    list(APPEND OUT_OF_TREE_MANIFEST_LIST ${MANIFEST_LIST_PATH})

    math(EXPR POSTFIX "${POSTFIX} + 1")
endforeach()
>>>>>>> 6fb14a14

if ("${TEST_PSA_API}" STREQUAL "IPC")
    configure_file(${CMAKE_CURRENT_SOURCE_DIR}/tfm_psa_ff_test_manifest_list.yaml
                   ${CMAKE_CURRENT_BINARY_DIR}/tfm_psa_ff_test_manifest_list.yaml)

    set(MANIFEST_LISTS ${MANIFEST_LISTS} ${CMAKE_CURRENT_BINARY_DIR}/tfm_psa_ff_test_manifest_list.yaml)
endif()

############################### File list declaration ##########################

set(GENERATED_FILE_LISTS ${CMAKE_CURRENT_SOURCE_DIR}/tfm_generated_file_list.yaml)
set(GENERATED_FILE_LISTS ${GENERATED_FILE_LISTS} ${TFM_EXTRA_GENERATED_FILE_LIST_PATH})

############################### Dependency generation ##########################

function(parse_field_from_yaml files field output_variable)
    set(${output_variable} "" PARENT_SCOPE)
    foreach(yaml_file ${files})
        # Load the lines that refer to the key we selected
        file(STRINGS ${yaml_file} temp_variable REGEX " *\"${field}\":")
        # Take only the value of the key
        list(TRANSFORM temp_variable REPLACE " *\"${field}\": *" ";")
        # Remove all commas
        list(TRANSFORM temp_variable REPLACE "," "")
        # Remove all quote marks
        list(TRANSFORM temp_variable REPLACE "\"" "")
        set(${output_variable} ${${output_variable}} ${temp_variable} PARENT_SCOPE)
    endforeach()
endfunction()

parse_field_from_yaml("${GENERATED_FILE_LISTS}" template TEMPLATE_FILES)
# Replace relative paths with absolute paths
list(TRANSFORM TEMPLATE_FILES REPLACE "^([^/\\][^:].*)" "${CMAKE_SOURCE_DIR}/\\1")

parse_field_from_yaml("${GENERATED_FILE_LISTS}" output OUTPUT_FILES)
# Replace relative paths with absolute paths
list(TRANSFORM OUTPUT_FILES REPLACE "^([^/\\][^:].*)" "${CMAKE_BINARY_DIR}/generated/\\1")

parse_field_from_yaml("${MANIFEST_LISTS}" manifest MANIFEST_FILES)
# Replace relative paths with absolute paths
list(TRANSFORM MANIFEST_FILES REPLACE "^([^/\\][^:].*)" "${CMAKE_SOURCE_DIR}/\\1")

############################### Command declaration ############################

# Workaround for heap support
if ("${TEST_PSA_API}" STREQUAL "IPC")
    execute_process(
        WORKING_DIRECTORY ${PSA_ARCH_TESTS_PATH}/api-tests
        COMMAND ${Python3_EXECUTABLE} tools/scripts/manifest_update.py
    )
endif()

add_custom_target(tfm_generated_files
    SOURCES ${OUTPUT_FILES}
)

add_custom_command(OUTPUT ${OUTPUT_FILES}
    COMMAND ${Python3_EXECUTABLE} ${CMAKE_CURRENT_SOURCE_DIR}/tfm_parse_manifest_list.py
                                  -m ${MANIFEST_LISTS}
                                  -f ${GENERATED_FILE_LISTS}
                                  -o ${CMAKE_BINARY_DIR}/generated
                                  -e ${OUT_OF_TREE_MANIFEST_LIST}
    DEPENDS ${TEMPLATE_FILES} ${MANIFEST_FILES}
    DEPENDS ${MANIFEST_LISTS}
)

# The files need to be generated before cmake will allow them to be used as
# sources. Due to issue with custom_command scoping the easiest way to do this
# is to run the script at cmake-time.
execute_process(
    COMMAND ${Python3_EXECUTABLE} ${CMAKE_CURRENT_SOURCE_DIR}/tfm_parse_manifest_list.py
                                  -m ${MANIFEST_LISTS}
                                  -f ${GENERATED_FILE_LISTS}
                                  -o ${CMAKE_BINARY_DIR}/generated
                                  -e ${OUT_OF_TREE_MANIFEST_LIST}
    RESULT_VARIABLE RET
)

if(NOT RET EQUAL 0)
    message(FATAL_ERROR "File generation failed")
endif()<|MERGE_RESOLUTION|>--- conflicted
+++ resolved
@@ -15,37 +15,6 @@
 
 set(MANIFEST_LISTS ${CMAKE_CURRENT_BINARY_DIR}/${list_name})
 
-<<<<<<< HEAD
-if (TFM_EXTRA_MANIFEST_LIST_FILES)
-    # Build up out-of-tree manifest list array
-    # Each manifest list occupies two elements in out-of-tree manifest list array:
-    # - Manifest list path under build directory after configure_file()
-    # - The original path of manifest list in source directory. It can be used to
-    #   build up manifest file path if manifest file path is a relative one in
-    #   manifest list.
-    set(POSTFIX 1)
-
-    foreach(MANIFEST_LIST IN LISTS TFM_EXTRA_MANIFEST_LIST_FILES)
-        if (NOT EXISTS ${MANIFEST_LIST})
-            message(FATAL_ERROR "Extra manifest list ${MANIFEST_LIST} doesn't exist")
-        endif()
-
-        get_filename_component(MANIFEST_LIST_NAME ${MANIFEST_LIST} NAME_WLE)
-        set(TEMP_MANIFEST_LIST
-            ${CMAKE_CURRENT_BINARY_DIR}/${MANIFEST_LIST_NAME}_${POSTFIX}.yaml)
-
-        configure_file(${MANIFEST_LIST} ${TEMP_MANIFEST_LIST})
-        list(APPEND OUT_OF_TREE_MANIFEST_LIST ${TEMP_MANIFEST_LIST})
-
-        get_filename_component(MANIFEST_LIST_PATH ${MANIFEST_LIST} DIRECTORY)
-        # Append the manifest list original path.
-        # Manifest file path can be a relative one to manifest list.
-        list(APPEND OUT_OF_TREE_MANIFEST_LIST ${MANIFEST_LIST_PATH})
-
-        math(EXPR POSTFIX "${POSTFIX} + 1")
-    endforeach()
-endif()
-=======
 if (TFM_NS_REG_TEST OR TFM_S_REG_TEST)
     list(APPEND TEMP_EXTRA_MANIFEST_LISTS ${TFM_TEST_PATH}/test_services/tfm_test_manifest_list.yaml)
 endif()
@@ -81,7 +50,6 @@
 
     math(EXPR POSTFIX "${POSTFIX} + 1")
 endforeach()
->>>>>>> 6fb14a14
 
 if ("${TEST_PSA_API}" STREQUAL "IPC")
     configure_file(${CMAKE_CURRENT_SOURCE_DIR}/tfm_psa_ff_test_manifest_list.yaml
