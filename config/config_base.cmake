--- conflicted
+++ resolved
@@ -41,13 +41,6 @@
 set(MCUBOOT_PATH                        "DOWNLOAD"  CACHE PATH      "Path to MCUboot (or DOWNLOAD to fetch automatically")
 set(MCUBOOT_VERSION                     "v2.0.0"    CACHE STRING    "The version of MCUboot to use")
 
-<<<<<<< HEAD
-set(PSA_ARCH_TESTS_PATH                 "DOWNLOAD"  CACHE PATH      "Path to PSA arch tests (or DOWNLOAD to fetch automatically")
-set(PSA_ARCH_TESTS_VERSION              "v23.06_API1.5_ADAC_EAC"   CACHE STRING    "The version of PSA arch tests to use")
-set(PSA_ARCH_TESTS_FORCE_PATCH          OFF         CACHE BOOL      "Always apply PSA arch tests patches")
-
-=======
->>>>>>> 4b1c05cf
 set(PLATFORM_PSA_ADAC_SECURE_DEBUG      FALSE       CACHE BOOL      "Whether to use psa-adac secure debug.")
 set(PLATFORM_PSA_ADAC_SOURCE_PATH       "DOWNLOAD"  CACHE PATH      "Path to source dir of psa-adac.")
 set(PLATFORM_PSA_ADAC_VERSION           "4c35930fb6df95400ea4fe5722acaaa594ac3b8b" CACHE STRING "The version of psa-adac to use.")
