#-------------------------------------------------------------------------------
# Copyright (c) 2020-2022, Arm Limited. All rights reserved.
# Copyright (c) 2022 Cypress Semiconductor Corporation (an Infineon company)
# or an affiliate of Cypress Semiconductor Corporation. All rights reserved.
#
# SPDX-License-Identifier: BSD-3-Clause
#
#-------------------------------------------------------------------------------

set(BL1                                 ON         CACHE BOOL     "Whether to build BL1")
set(PLATFORM_DEFAULT_BL1                OFF        CACHE STRING   "Whether to use default BL1 or platform-specific one")
set(BL2                                 ON         CACHE BOOL     "Whether to build BL2")
set(BL2_TRAILER_SIZE                    0x800      CACHE STRING   "Trailer size")
set(DEFAULT_MCUBOOT_FLASH_MAP           OFF        CACHE BOOL     "Whether to use the default flash map defined by TF-M project")
set(MCUBOOT_UPGRADE_STRATEGY            "RAM_LOAD" CACHE STRING   "Upgrade strategy when multiple boot images are loaded")
set(MCUBOOT_SECURITY_COUNTER_S          "1"      CACHE STRING    "Security counter for S image. auto sets it to IMAGE_VERSION_S")

set(MCUBOOT_IMAGE_NUMBER                2          CACHE STRING   "Whether to combine S and NS into either 1 image, or sign each separately")
set(TFM_ISOLATION_LEVEL                 2          CACHE STRING   "Isolation level")

set(CONFIG_TFM_USE_TRUSTZONE            OFF        CACHE BOOL     "Enable use of TrustZone to transition between NSPE and SPE")
set(TFM_MULTI_CORE_TOPOLOGY             ON         CACHE BOOL     "Whether to build for a dual-cpu architecture")
set(TFM_PLAT_SPECIFIC_MULTI_CORE_COMM   ON         CACHE BOOL     "Whether to use a platform specific inter core communication instead of mailbox in dual-cpu topology")

set(CRYPTO_HW_ACCELERATOR               ON         CACHE BOOL      "Whether to enable the crypto hardware accelerator on supported platforms")

set(TFM_CRYPTO_TEST_ALG_CFB             OFF        CACHE BOOL     "Test CFB cryptography mode")
set(NS                                  FALSE      CACHE BOOL     "Whether to build NS app")
set(EXTERNAL_SYSTEM_SUPPORT             OFF        CACHE BOOL     "Whether to include external system support.")

# FVP is not integrated/tested with CC312.
if (${PLATFORM_IS_FVP})
  set(PLATFORM_DEFAULT_OTP              TRUE      CACHE BOOL      "Use trusted on-chip flash to implement OTP memory")
else()
  set(PLATFORM_DEFAULT_OTP              FALSE      CACHE BOOL      "Use trusted on-chip flash to implement OTP memory")
endif()

# External dependency on OpenAMP and Libmetal
set(LIBMETAL_SRC_PATH                   "DOWNLOAD"  CACHE PATH      "Path to Libmetal (or DOWNLOAD to fetch automatically")
set(LIBMETAL_VERSION                    "f252f0e007fbfb8b3a52b1d5901250ddac96baad"  CACHE STRING    "The version of libmetal to use")

set(LIBOPENAMP_SRC_PATH                 "DOWNLOAD"  CACHE PATH      "Path to Libopenamp (or DOWNLOAD to fetch automatically")
set(OPENAMP_VERSION                     "347397decaa43372fc4d00f965640ebde042966d"  CACHE STRING    "The version of openamp to use")

if (${PLATFORM_IS_FVP})
    set(PLATFORM_PSA_ADAC_SECURE_DEBUG      FALSE        CACHE BOOL      "Whether to use psa-adac secure debug.")
else()
    set(PLATFORM_PSA_ADAC_SECURE_DEBUG      FALSE        CACHE BOOL      "Whether to use psa-adac secure debug.")
endif()

set(DEFAULT_MCUBOOT_SECURITY_COUNTERS       OFF          CACHE BOOL      "Whether to use the default security counter configuration defined by TF-M project")

# LOG LEVEL
set(TFM_SPM_LOG_LEVEL                   TFM_SPM_LOG_LEVEL_INFO          CACHE STRING    "Set default SPM log level as INFO level")
set(TFM_PARTITION_LOG_LEVEL             TFM_PARTITION_LOG_LEVEL_INFO    CACHE STRING    "Set default Secure Partition log level as INFO level")

# Partition
set(TFM_PARTITION_PLATFORM              ON          CACHE BOOL      "Enable Platform partition")
set(TFM_PARTITION_PROTECTED_STORAGE     ON          CACHE BOOL      "Enable Protected Storage partition")
set(TFM_PARTITION_CRYPTO                ON          CACHE BOOL      "Enable Crypto partition")
set(TFM_PARTITION_INITIAL_ATTESTATION   ON          CACHE BOOL      "Enable Initial Attestation partition")
<<<<<<< HEAD
set(TFM_PARTITION_INTERNAL_TRUSTED_STORAGE ON       CACHE BOOL      "Enable Internal Trusted Storage partition")
=======
set(TFM_PARTITION_INTERNAL_TRUSTED_STORAGE ON       CACHE BOOL      "Enable Internal Trusted Storage partition")

if (${CMAKE_BUILD_TYPE} STREQUAL Debug OR ${CMAKE_BUILD_TYPE} STREQUAL RelWithDebInfo)
  set(ENABLE_FWU_AGENT_DEBUG_LOGS     TRUE        CACHE BOOL      "Enable Firmware update agent debug logs.")
else()
  set(ENABLE_FWU_AGENT_DEBUG_LOGS     FALSE        CACHE BOOL     "Enable Firmware update agent debug logs.")
endif()
>>>>>>> b725a134
<|MERGE_RESOLUTION|>--- conflicted
+++ resolved
@@ -59,14 +59,10 @@
 set(TFM_PARTITION_PROTECTED_STORAGE     ON          CACHE BOOL      "Enable Protected Storage partition")
 set(TFM_PARTITION_CRYPTO                ON          CACHE BOOL      "Enable Crypto partition")
 set(TFM_PARTITION_INITIAL_ATTESTATION   ON          CACHE BOOL      "Enable Initial Attestation partition")
-<<<<<<< HEAD
-set(TFM_PARTITION_INTERNAL_TRUSTED_STORAGE ON       CACHE BOOL      "Enable Internal Trusted Storage partition")
-=======
 set(TFM_PARTITION_INTERNAL_TRUSTED_STORAGE ON       CACHE BOOL      "Enable Internal Trusted Storage partition")
 
 if (${CMAKE_BUILD_TYPE} STREQUAL Debug OR ${CMAKE_BUILD_TYPE} STREQUAL RelWithDebInfo)
   set(ENABLE_FWU_AGENT_DEBUG_LOGS     TRUE        CACHE BOOL      "Enable Firmware update agent debug logs.")
 else()
   set(ENABLE_FWU_AGENT_DEBUG_LOGS     FALSE        CACHE BOOL     "Enable Firmware update agent debug logs.")
-endif()
->>>>>>> b725a134
+endif()