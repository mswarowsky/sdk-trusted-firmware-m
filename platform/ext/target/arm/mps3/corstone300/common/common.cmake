#-------------------------------------------------------------------------------
# Copyright (c) 2020-2023, Arm Limited. All rights reserved.
#
# SPDX-License-Identifier: BSD-3-Clause
#
#-------------------------------------------------------------------------------

cmake_policy(SET CMP0076 NEW)

#========================= Platform region defs ===============================#

target_include_directories(platform_region_defs
    INTERFACE
        ${CORSTONE300_COMMON_DIR}/partition
        ${CMAKE_CURRENT_SOURCE_DIR}/partition
        ${CMAKE_CURRENT_SOURCE_DIR}
)

#========================= Platform common defs ===============================#
# Specify the location of platform specific build dependencies.
target_sources(tfm_s
    PRIVATE
    ${CORSTONE300_COMMON_DIR}/device/source/startup_corstone300.c
)
target_add_scatter_file(tfm_s
    $<$<C_COMPILER_ID:ARMClang>:${PLATFORM_DIR}/ext/common/armclang/tfm_common_s.sct>
    $<$<C_COMPILER_ID:GNU>:${PLATFORM_DIR}/ext/common/gcc/tfm_common_s.ld>
    $<$<C_COMPILER_ID:IAR>:${PLATFORM_DIR}/ext/common/iar/tfm_common_s.icf>
)

if(BL2)
    target_sources(bl2
        PRIVATE
            ${CORSTONE300_COMMON_DIR}/device/source/startup_corstone300.c
    )
    target_add_scatter_file(bl2
            $<$<C_COMPILER_ID:ARMClang>:${PLATFORM_DIR}/ext/common/armclang/tfm_common_bl2.sct>
            $<$<C_COMPILER_ID:GNU>:${PLATFORM_DIR}/ext/common/gcc/tfm_common_bl2.ld>
            $<$<C_COMPILER_ID:IAR>:${PLATFORM_DIR}/ext/common/iar/tfm_common_bl2.icf>
    )
endif()

#========================= Device definition lib ===============================#

add_library(device_definition INTERFACE)
target_include_directories(device_definition
    INTERFACE
        ${CORSTONE300_COMMON_DIR}/device/config
        ${CORSTONE300_COMMON_DIR}/device/include
        ${CORSTONE300_COMMON_DIR}/native_drivers
        ${CORSTONE300_COMMON_DIR}/partition
        ${CMAKE_CURRENT_SOURCE_DIR}/partition
        ${PLATFORM_DIR}/ext/target/arm/drivers/flash/common
        ${PLATFORM_DIR}/ext/target/arm/drivers/usart/cmsdk
        ${PLATFORM_DIR}/ext/target/arm/drivers/usart/common
        ${PLATFORM_DIR}/ext/target/arm/drivers/mpc_sie
        ${PLATFORM_DIR}/ext/target/arm/drivers/mpu/armv8m
        ${PLATFORM_DIR}/ext/target/arm/drivers/counter/armv8m
        ${PLATFORM_DIR}/ext/target/arm/drivers/timer/armv8m
        ${ETHOS_DRIVER_PATH}/src
        ${ETHOS_DRIVER_PATH}/include
        ${CMAKE_SOURCE_DIR}
        ${CMAKE_SOURCE_DIR}/platform/include
)

add_library(device_definition_s STATIC)
target_sources(device_definition_s
    PUBLIC
        ${CORSTONE300_COMMON_DIR}/device/source/platform_s_device_definition.c
)

target_compile_options(device_definition_s
    PRIVATE
        ${COMPILER_CMSE_FLAG}
)

#========================= CMSIS lib ===============================#

add_library(cmsis_includes INTERFACE)
target_include_directories(cmsis_includes
    INTERFACE
        ${CORSTONE300_COMMON_DIR}/device/include
        ${CORSTONE300_COMMON_DIR}/cmsis_drivers
        ${PLATFORM_DIR}/ext/cmsis
        ${CORSTONE300_COMMON_DIR}/partition
        ${CMAKE_CURRENT_SOURCE_DIR}/partition
)

add_library(cmsis_includes_s INTERFACE)
target_link_libraries(cmsis_includes_s INTERFACE cmsis_includes)
target_include_directories(cmsis_includes_s
    INTERFACE
        ${CORSTONE300_COMMON_DIR}/cmsis_drivers/config/secure
)

target_compile_options(cmsis_includes_s
    INTERFACE
        ${COMPILER_CMSE_FLAG}
)

add_library(cp_flags INTERFACE)

target_compile_options(cp_flags
    INTERFACE
        ${COMPILER_CP_FLAG}
)

target_link_options(cp_flags
    INTERFACE
        ${LINKER_CP_OPTION}
)

#========================= Linking ===============================#

target_link_libraries(device_definition_s PUBLIC device_definition)
target_link_libraries(device_definition_s PRIVATE cmsis_includes_s)

target_link_libraries(platform_bl2
    PUBLIC
        cmsis_includes
    PRIVATE
        device_definition_s
        cmsis_includes_s
)

target_link_libraries(platform_s
    PUBLIC
        cmsis_includes_s
    INTERFACE
        device_definition
    PRIVATE
        device_definition_s
)

#========================= Platform Secure ====================================#

target_include_directories(platform_s
    PUBLIC
        ${CMAKE_CURRENT_SOURCE_DIR}
        ${CORSTONE300_COMMON_DIR}
    PRIVATE
        ${CORSTONE300_COMMON_DIR}
        ${CORSTONE300_COMMON_DIR}/device
        ${CORSTONE300_COMMON_DIR}/services/src
        ${PLATFORM_DIR}/ext/common
)

target_sources(platform_s
    PRIVATE
        ${CORSTONE300_COMMON_DIR}/cmsis_drivers/Driver_MPC.c
        ${CORSTONE300_COMMON_DIR}/cmsis_drivers/Driver_TGU.c
        ${CORSTONE300_COMMON_DIR}/cmsis_drivers/Driver_SSE300_PPC.c
        ${CORSTONE300_COMMON_DIR}/cmsis_drivers/Driver_USART.c
        ${CORSTONE300_COMMON_DIR}/device/source/system_core_init.c
        ${CORSTONE300_COMMON_DIR}/native_drivers/ppc_sse300_drv.c
        ${CORSTONE300_COMMON_DIR}/native_drivers/tgu_armv8_m_drv.c
        ${CORSTONE300_COMMON_DIR}/tfm_peripherals_def.c
        ${PLATFORM_DIR}/ext/target/arm/drivers/usart/cmsdk/uart_cmsdk_drv.c
        ${PLATFORM_DIR}/ext/target/arm/drivers/mpc_sie/mpc_sie_drv.c
        ${PLATFORM_DIR}/ext/target/arm/drivers/mpu/armv8m/mpu_armv8m_drv.c
        ${PLATFORM_DIR}/ext/target/arm/drivers/counter/armv8m/syscounter_armv8-m_cntrl_drv.c
<<<<<<< HEAD
        ${ETHOS_DRIVER_PATH}/src/ethosu_device_u55_u65.c
        $<$<OR:$<BOOL:${TEST_NS_SLIH_IRQ}>,$<BOOL:${TEST_NS_FLIH_IRQ}>>:${CORSTONE300_COMMON_DIR}/plat_test.c>
=======
        $<$<OR:$<BOOL:${TFM_PARTITION_SLIH_TEST}>,$<BOOL:${TFM_PARTITION_FLIH_TEST}>>:${CORSTONE300_COMMON_DIR}/plat_test.c>
>>>>>>> 4b1c05cf
        $<$<BOOL:${TFM_PARTITION_PLATFORM}>:${CORSTONE300_COMMON_DIR}/services/src/tfm_platform_system.c>
)

target_sources(tfm_sprt
    PRIVATE
        # SLIH test Partition and FLIH test Partition access the timer as ARoT Partitions.
        # Put the driver to SPRT so that both SLIH and FLIH tests can access it.
        $<$<OR:$<BOOL:${TFM_PARTITION_SLIH_TEST}>,$<BOOL:${TFM_PARTITION_FLIH_TEST}>>:${PLATFORM_DIR}/ext/target/arm/drivers/timer/armv8m/systimer_armv8-m_drv.c>
)

target_compile_options(platform_s
    PUBLIC
        ${COMPILER_CMSE_FLAG}
)

# To configure S and NS timer in S side for FP interrupt test
target_compile_definitions(platform_s
    PUBLIC
        $<$<BOOL:${TEST_NS_FPU}>:TEST_NS_FPU>
        $<$<BOOL:${TEST_S_FPU}>:TEST_S_FPU>
)

<<<<<<< HEAD
target_compile_definitions(platform_s
    PUBLIC
        ETHOSU_ARCH=$<LOWER_CASE:${ETHOSU_ARCH}>
        ETHOS$<UPPER_CASE:${ETHOSU_ARCH}>
        ETHOSU_LOG_SEVERITY=${ETHOSU_LOG_SEVERITY}
)

#========================= Platform Non-Secure ================================#

target_sources(platform_ns
    PRIVATE
        ${CORSTONE300_COMMON_DIR}/cmsis_drivers/Driver_USART.c
        ${CORSTONE300_COMMON_DIR}/device/source/system_core_init.c
        ${PLATFORM_DIR}/ext/target/arm/drivers/usart/cmsdk/uart_cmsdk_drv.c
        ${PLATFORM_DIR}/ext/target/arm/drivers/timer/armv8m/systimer_armv8-m_drv.c
    INTERFACE
        $<$<BOOL:${TEST_NS_FPU}>:${CORSTONE300_COMMON_DIR}/device/source/corstone300_ns_init.c>
)

target_include_directories(platform_ns
    PUBLIC
        ${CORSTONE300_COMMON_DIR}
        ${CMAKE_CURRENT_SOURCE_DIR}
        ${CORSTONE300_COMMON_DIR}/device/config
    PRIVATE
        ${CORSTONE300_COMMON_DIR}/device
        ${PLATFORM_DIR}/ext/common
)

=======
>>>>>>> 4b1c05cf
#========================= Platform BL2 =======================================#

if(BL2)
    # boot_hal_bl2.c is compiled as part of 'bl2' target and not inside
    # 'platform_bl2' where it suppose to be. This is due to
    # platform_init/quit* apis symbol collision in bl1.
    target_sources(bl2
        PRIVATE
            ${CORSTONE300_COMMON_DIR}/bl2/boot_hal_bl2.c
    )

    target_sources(platform_bl2
        PRIVATE
            ${CORSTONE300_COMMON_DIR}/cmsis_drivers/Driver_USART.c
            ${CORSTONE300_COMMON_DIR}/device/source/system_core_init.c
            ${PLATFORM_DIR}/ext/target/arm/drivers/usart/cmsdk/uart_cmsdk_drv.c
            ${PLATFORM_DIR}/ext/target/arm/drivers/flash/emulated/emulated_flash_drv.c
    )

    target_include_directories(platform_bl2
        PRIVATE
            ${CORSTONE300_COMMON_DIR}/device
            ${CORSTONE300_COMMON_DIR}/services/src
            ${CORSTONE300_COMMON_DIR}/device/config
            ${CORSTONE300_COMMON_DIR}
    )
endif()

#========================= tfm_spm ============================================#

target_sources(tfm_spm
    PRIVATE
        ${CORSTONE300_COMMON_DIR}/target_cfg.c
        ${CORSTONE300_COMMON_DIR}/tfm_hal_platform.c
        ${PLATFORM_DIR}/ext/common/mpc_ppc_faults.c
        ${PLATFORM_DIR}/ext/common/tfm_hal_platform_v8m.c
        ${PLATFORM_DIR}/ext/common/tfm_hal_isolation_v8m.c
        $<$<OR:$<BOOL:${CONFIG_TFM_FLIH_API}>,$<BOOL:${CONFIG_TFM_SLIH_API}>>:${PLATFORM_DIR}/ext/common/tfm_interrupts.c>
)

if(NOT PLATFORM_DEFAULT_PROVISIONING)
    add_subdirectory(${PLATFORM_DIR}/ext/target/arm/mps3/common/provisioning provisioning)
endif()

#========================= platform_region_defs ===============================#
target_compile_definitions(platform_region_defs
    INTERFACE
        FLASH_S_PARTITION_SIZE=${FLASH_S_PARTITION_SIZE}
        FLASH_NS_PARTITION_SIZE=${FLASH_NS_PARTITION_SIZE}
        PROVISIONING_CODE_PADDED_SIZE=${PROVISIONING_CODE_PADDED_SIZE}
        PROVISIONING_VALUES_PADDED_SIZE=${PROVISIONING_VALUES_PADDED_SIZE}
        PROVISIONING_DATA_PADDED_SIZE=${PROVISIONING_DATA_PADDED_SIZE}
)

#========================= Files for building NS side platform ================#

install(FILES       ${CORSTONE300_COMMON_DIR}/cmsis_drivers/Driver_USART.c
                    ${CORSTONE300_COMMON_DIR}/cmsis_drivers/config/non_secure/cmsis_driver_config.h
                    ${CORSTONE300_COMMON_DIR}/cmsis_drivers/config/non_secure/RTE_Device.h
        DESTINATION ${INSTALL_PLATFORM_NS_DIR}/common/cmsis_drivers)

install(FILES       ${PLATFORM_DIR}/ext/common/uart_stdout.c
                    ${PLATFORM_DIR}/ext/common/uart_stdout.h
        DESTINATION ${INSTALL_PLATFORM_NS_DIR}/ext/common)

install(DIRECTORY   ${CORSTONE300_COMMON_DIR}/device
                    ${CORSTONE300_COMMON_DIR}/native_drivers
                    ${CORSTONE300_COMMON_DIR}/cmsis_drivers
        DESTINATION ${INSTALL_PLATFORM_NS_DIR}/common)

install(DIRECTORY   ${PLATFORM_DIR}/ext/target/arm/drivers
        DESTINATION ${INSTALL_PLATFORM_NS_DIR}/ext/target/arm)

install(FILES       ${PLATFORM_DIR}/ext/driver/Driver_USART.h
                    ${PLATFORM_DIR}/ext/driver/Driver_Common.h
        DESTINATION ${INSTALL_PLATFORM_NS_DIR}/ext/driver)

install(FILES       ${CORSTONE300_COMMON_DIR}/target_cfg.h
                    ${CORSTONE300_COMMON_DIR}/device/config/device_cfg.h
                    ${CORSTONE300_COMMON_DIR}/tfm_peripherals_def.h
                    ${PLATFORM_DIR}/include/tfm_plat_defs.h
        DESTINATION ${INSTALL_PLATFORM_NS_DIR}/common/include)

install(DIRECTORY   ${CORSTONE300_COMMON_DIR}/partition
        DESTINATION ${INSTALL_PLATFORM_NS_DIR}/common)

install(FILES       ${CORSTONE300_COMMON_DIR}/cpuarch.cmake
                    ${CORSTONE300_COMMON_DIR}/config.cmake
                    ${CORSTONE300_COMMON_DIR}/target_cfg.h
                    ${CORSTONE300_COMMON_DIR}/ns/common.cmake
        DESTINATION ${INSTALL_PLATFORM_NS_DIR}/common)

install(FILES       ${CORSTONE300_COMMON_DIR}/check_config.cmake
        DESTINATION ${INSTALL_PLATFORM_NS_DIR})

install(DIRECTORY   ${CORSTONE300_COMMON_DIR}/tests
        DESTINATION ${INSTALL_PLATFORM_NS_DIR})

if(DEFAULT_NS_SCATTER)
    # Install linker scripts
    install(FILES       ${PLATFORM_DIR}/ext/common/armclang/tfm_common_ns.sct
                        ${PLATFORM_DIR}/ext/common/gcc/tfm_common_ns.ld
                        ${PLATFORM_DIR}/ext/common/iar/tfm_common_ns.icf
            DESTINATION ${INSTALL_PLATFORM_NS_DIR}/linker_scripts)
endif()<|MERGE_RESOLUTION|>--- conflicted
+++ resolved
@@ -159,12 +159,8 @@
         ${PLATFORM_DIR}/ext/target/arm/drivers/mpc_sie/mpc_sie_drv.c
         ${PLATFORM_DIR}/ext/target/arm/drivers/mpu/armv8m/mpu_armv8m_drv.c
         ${PLATFORM_DIR}/ext/target/arm/drivers/counter/armv8m/syscounter_armv8-m_cntrl_drv.c
-<<<<<<< HEAD
         ${ETHOS_DRIVER_PATH}/src/ethosu_device_u55_u65.c
         $<$<OR:$<BOOL:${TEST_NS_SLIH_IRQ}>,$<BOOL:${TEST_NS_FLIH_IRQ}>>:${CORSTONE300_COMMON_DIR}/plat_test.c>
-=======
-        $<$<OR:$<BOOL:${TFM_PARTITION_SLIH_TEST}>,$<BOOL:${TFM_PARTITION_FLIH_TEST}>>:${CORSTONE300_COMMON_DIR}/plat_test.c>
->>>>>>> 4b1c05cf
         $<$<BOOL:${TFM_PARTITION_PLATFORM}>:${CORSTONE300_COMMON_DIR}/services/src/tfm_platform_system.c>
 )
 
@@ -187,7 +183,6 @@
         $<$<BOOL:${TEST_S_FPU}>:TEST_S_FPU>
 )
 
-<<<<<<< HEAD
 target_compile_definitions(platform_s
     PUBLIC
         ETHOSU_ARCH=$<LOWER_CASE:${ETHOSU_ARCH}>
@@ -195,30 +190,6 @@
         ETHOSU_LOG_SEVERITY=${ETHOSU_LOG_SEVERITY}
 )
 
-#========================= Platform Non-Secure ================================#
-
-target_sources(platform_ns
-    PRIVATE
-        ${CORSTONE300_COMMON_DIR}/cmsis_drivers/Driver_USART.c
-        ${CORSTONE300_COMMON_DIR}/device/source/system_core_init.c
-        ${PLATFORM_DIR}/ext/target/arm/drivers/usart/cmsdk/uart_cmsdk_drv.c
-        ${PLATFORM_DIR}/ext/target/arm/drivers/timer/armv8m/systimer_armv8-m_drv.c
-    INTERFACE
-        $<$<BOOL:${TEST_NS_FPU}>:${CORSTONE300_COMMON_DIR}/device/source/corstone300_ns_init.c>
-)
-
-target_include_directories(platform_ns
-    PUBLIC
-        ${CORSTONE300_COMMON_DIR}
-        ${CMAKE_CURRENT_SOURCE_DIR}
-        ${CORSTONE300_COMMON_DIR}/device/config
-    PRIVATE
-        ${CORSTONE300_COMMON_DIR}/device
-        ${PLATFORM_DIR}/ext/common
-)
-
-=======
->>>>>>> 4b1c05cf
 #========================= Platform BL2 =======================================#
 
 if(BL2)
@@ -282,6 +253,9 @@
 
 install(FILES       ${PLATFORM_DIR}/ext/common/uart_stdout.c
                     ${PLATFORM_DIR}/ext/common/uart_stdout.h
+                    ${PLATFORM_DIR}/ext/common/common_target_cfg.h
+                    ${PLATFORM_DIR}/ext/common/test_interrupt.h
+                    ${PLATFORM_DIR}/ext/common/test_interrupt.c
         DESTINATION ${INSTALL_PLATFORM_NS_DIR}/ext/common)
 
 install(DIRECTORY   ${CORSTONE300_COMMON_DIR}/device
@@ -296,10 +270,7 @@
                     ${PLATFORM_DIR}/ext/driver/Driver_Common.h
         DESTINATION ${INSTALL_PLATFORM_NS_DIR}/ext/driver)
 
-install(FILES       ${CORSTONE300_COMMON_DIR}/target_cfg.h
-                    ${CORSTONE300_COMMON_DIR}/device/config/device_cfg.h
-                    ${CORSTONE300_COMMON_DIR}/tfm_peripherals_def.h
-                    ${PLATFORM_DIR}/include/tfm_plat_defs.h
+install(FILES       ${PLATFORM_DIR}/include/tfm_plat_defs.h
         DESTINATION ${INSTALL_PLATFORM_NS_DIR}/common/include)
 
 install(DIRECTORY   ${CORSTONE300_COMMON_DIR}/partition
@@ -308,6 +279,7 @@
 install(FILES       ${CORSTONE300_COMMON_DIR}/cpuarch.cmake
                     ${CORSTONE300_COMMON_DIR}/config.cmake
                     ${CORSTONE300_COMMON_DIR}/target_cfg.h
+                    ${CORSTONE300_COMMON_DIR}/tfm_peripherals_def.h
                     ${CORSTONE300_COMMON_DIR}/ns/common.cmake
         DESTINATION ${INSTALL_PLATFORM_NS_DIR}/common)
 
