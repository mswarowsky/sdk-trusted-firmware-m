/*
 * Copyright (c) 2019-2021, Arm Limited. All rights reserved.
 *
 * SPDX-License-Identifier: BSD-3-Clause
 *
 */

#include "array.h"
#include "tfm_crypto_defs.h"
#include "psa/crypto.h"
#ifdef TFM_PSA_API
#include "psa/client.h"
#include "psa_manifest/sid.h"
#else
#include "tfm_veneers.h"
#endif

#ifdef TFM_PSA_API

#define API_DISPATCH(sfn_name, sfn_id)                         \
    psa_call(TFM_CRYPTO_HANDLE, PSA_IPC_CALL,                  \
        in_vec, ARRAY_SIZE(in_vec),                            \
        out_vec, ARRAY_SIZE(out_vec))

#define API_DISPATCH_NO_OUTVEC(sfn_name, sfn_id)               \
    psa_call(TFM_CRYPTO_HANDLE, PSA_IPC_CALL,                  \
        in_vec, ARRAY_SIZE(in_vec),                            \
        (psa_outvec *)NULL, 0)
#else
#define API_DISPATCH(sfn_name, sfn_id)                         \
    sfn_name##_veneer(                                         \
        in_vec, ARRAY_SIZE(in_vec),                            \
        out_vec, ARRAY_SIZE(out_vec))

#define API_DISPATCH_NO_OUTVEC(sfn_name, sfn_id)               \
    sfn_name##_veneer(                                         \
        in_vec, ARRAY_SIZE(in_vec),                            \
        NULL, 0)
#endif /* TFM_PSA_API */

psa_status_t psa_crypto_init(void)
{
    /* Service init is performed during TFM boot up,
     * so application level initialisation is empty
     */
    return PSA_SUCCESS;
}

psa_status_t psa_open_key(psa_key_id_t id,
                          psa_key_id_t *key_id)
{
#ifdef TFM_CRYPTO_KEY_MODULE_DISABLED
    return PSA_ERROR_NOT_SUPPORTED;
#else
    psa_status_t status;
    struct tfm_crypto_pack_iovec iov = {
        .sfn_id = TFM_CRYPTO_OPEN_KEY_SID,
    };
    psa_invec in_vec[] = {
        {.base = &iov, .len = sizeof(struct tfm_crypto_pack_iovec)},
        {.base = &id, .len = sizeof(psa_key_id_t)},
    };
    psa_outvec out_vec[] = {
        {.base = key_id, .len = sizeof(psa_key_id_t)},
    };

    status = API_DISPATCH(tfm_crypto_open_key,
                          TFM_CRYPTO_OPEN_KEY);

    return status;
#endif /* TFM_CRYPTO_KEY_MODULE_DISABLED */
}

psa_status_t psa_close_key(psa_key_id_t key_id)
{
#ifdef TFM_CRYPTO_KEY_MODULE_DISABLED
    return PSA_ERROR_NOT_SUPPORTED;
#else
    psa_status_t status;
    struct tfm_crypto_pack_iovec iov = {
        .sfn_id = TFM_CRYPTO_CLOSE_KEY_SID,
        .key_id = key_id,
    };
    psa_invec in_vec[] = {
        {.base = &iov, .len = sizeof(struct tfm_crypto_pack_iovec)},
    };

    status = API_DISPATCH_NO_OUTVEC(tfm_crypto_close_key,
                                    TFM_CRYPTO_CLOSE_KEY);;

    return status;
#endif /* TFM_CRYPTO_KEY_MODULE_DISABLED */
}

psa_status_t psa_import_key(const psa_key_attributes_t *attributes,
                            const uint8_t *data,
                            size_t data_length,
                            psa_key_id_t *key_id)
{
#ifdef TFM_CRYPTO_KEY_MODULE_DISABLED
    return PSA_ERROR_NOT_SUPPORTED;
#else
    psa_status_t status;
    struct tfm_crypto_pack_iovec iov = {
        .sfn_id = TFM_CRYPTO_IMPORT_KEY_SID,
    };
    psa_invec in_vec[] = {
        {.base = &iov, .len = sizeof(struct tfm_crypto_pack_iovec)},
        {.base = attributes, .len = sizeof(psa_key_attributes_t)},
        {.base = data, .len = data_length}
    };
    psa_outvec out_vec[] = {
        {.base = key_id, .len = sizeof(psa_key_id_t)}
    };

    status = API_DISPATCH(tfm_crypto_import_key,
                          TFM_CRYPTO_IMPORT_KEY);

    return status;
#endif /* TFM_CRYPTO_KEY_MODULE_DISABLED */
}

psa_status_t psa_destroy_key(psa_key_id_t key_id)
{
#ifdef TFM_CRYPTO_KEY_MODULE_DISABLED
    return PSA_ERROR_NOT_SUPPORTED;
#else
    psa_status_t status;
    struct tfm_crypto_pack_iovec iov = {
        .sfn_id = TFM_CRYPTO_DESTROY_KEY_SID,
        .key_id = key_id,
    };
    psa_invec in_vec[] = {
        {.base = &iov, .len = sizeof(struct tfm_crypto_pack_iovec)},
    };

    status = API_DISPATCH_NO_OUTVEC(tfm_crypto_destroy_key,
                                    TFM_CRYPTO_DESTROY_KEY);

    return status;
#endif /* TFM_CRYPTO_KEY_MODULE_DISABLED */
}

psa_status_t psa_get_key_attributes(psa_key_id_t key_id,
                                    psa_key_attributes_t *attributes)
{
#ifdef TFM_CRYPTO_KEY_MODULE_DISABLED
    return PSA_ERROR_NOT_SUPPORTED;
#else
    psa_status_t status;
    struct tfm_crypto_pack_iovec iov = {
        .sfn_id = TFM_CRYPTO_GET_KEY_ATTRIBUTES_SID,
        .key_id = key_id,
    };
    psa_invec in_vec[] = {
        {.base = &iov, .len = sizeof(struct tfm_crypto_pack_iovec)},
    };
    psa_outvec out_vec[] = {
        {.base = attributes, .len = sizeof(psa_key_attributes_t)},
    };

    status = API_DISPATCH(tfm_crypto_get_key_attributes,
                          TFM_CRYPTO_GET_KEY_ATTRIBUTES);

    return status;
#endif /* TFM_CRYPTO_KEY_MODULE_DISABLED */
}

void psa_reset_key_attributes(psa_key_attributes_t *attributes)
{
#ifdef TFM_CRYPTO_KEY_MODULE_DISABLED
    return PSA_ERROR_NOT_SUPPORTED;
#else
    struct tfm_crypto_pack_iovec iov = {
        .sfn_id = TFM_CRYPTO_RESET_KEY_ATTRIBUTES_SID,
    };
    psa_invec in_vec[] = {
        {.base = &iov, .len = sizeof(struct tfm_crypto_pack_iovec)},
    };
    psa_outvec out_vec[] = {
        {.base = attributes, .len = sizeof(psa_key_attributes_t)},
    };

    (void)API_DISPATCH(tfm_crypto_reset_key_attributes,
                       TFM_CRYPTO_RESET_KEY_ATTRIBUTES);

    return;
#endif /* TFM_CRYPTO_KEY_MODULE_DISABLED */
}

psa_status_t psa_export_key(psa_key_id_t key_id,
                            uint8_t *data,
                            size_t data_size,
                            size_t *data_length)
{
#ifdef TFM_CRYPTO_KEY_MODULE_DISABLED
    return PSA_ERROR_NOT_SUPPORTED;
#else
    psa_status_t status;
    struct tfm_crypto_pack_iovec iov = {
        .sfn_id = TFM_CRYPTO_EXPORT_KEY_SID,
        .key_id = key_id,
    };
    psa_invec in_vec[] = {
        {.base = &iov, .len = sizeof(struct tfm_crypto_pack_iovec)},
    };
    psa_outvec out_vec[] = {
        {.base = data, .len = data_size}
    };

    status = API_DISPATCH(tfm_crypto_export_key,
                          TFM_CRYPTO_EXPORT_KEY);

    *data_length = out_vec[0].len;

    return status;
#endif /* TFM_CRYPTO_KEY_MODULE_DISABLED */
}

psa_status_t psa_export_public_key(psa_key_id_t key_id,
                                   uint8_t *data,
                                   size_t data_size,
                                   size_t *data_length)
{
#ifdef TFM_CRYPTO_KEY_MODULE_DISABLED
    return PSA_ERROR_NOT_SUPPORTED;
#else
    psa_status_t status;
    struct tfm_crypto_pack_iovec iov = {
        .sfn_id = TFM_CRYPTO_EXPORT_PUBLIC_KEY_SID,
        .key_id = key_id,
    };

    psa_invec in_vec[] = {
        {.base = &iov, .len = sizeof(struct tfm_crypto_pack_iovec)},
    };
    psa_outvec out_vec[] = {
        {.base = data, .len = data_size}
    };

    status = API_DISPATCH(tfm_crypto_export_public_key,
                          TFM_CRYPTO_EXPORT_PUBLIC_KEY);

    *data_length = out_vec[0].len;

    return status;
#endif /* TFM_CRYPTO_KEY_MODULE_DISABLED */
}

psa_status_t psa_purge_key(psa_key_id_t key_id)
{
#ifdef TFM_CRYPTO_KEY_MODULE_DISABLED
    return PSA_ERROR_NOT_SUPPORTED;
#else
    psa_status_t status;
    struct tfm_crypto_pack_iovec iov = {
        .sfn_id = TFM_CRYPTO_PURGE_KEY_SID,
        .key_id = key_id,
    };
    psa_invec in_vec[] = {
        {.base = &iov, .len = sizeof(struct tfm_crypto_pack_iovec)},
    };

    status = API_DISPATCH_NO_OUTVEC(tfm_crypto_purge_key,
                                    TFM_CRYPTO_PURGE_KEY);

    return status;
#endif /* TFM_CRYPTO_KEY_MODULE_DISABLED */
}

psa_status_t psa_copy_key(psa_key_id_t source_key_id,
                          const psa_key_attributes_t *attributes,
                          psa_key_id_t *target_key_id)
{
#ifdef TFM_CRYPTO_KEY_MODULE_DISABLED
    return PSA_ERROR_NOT_SUPPORTED;
#else
    psa_status_t status;
    struct tfm_crypto_pack_iovec iov = {
        .sfn_id = TFM_CRYPTO_COPY_KEY_SID,
        .key_id = source_key_id,
    };

    psa_invec in_vec[] = {
        {.base = &iov, .len = sizeof(struct tfm_crypto_pack_iovec)},
        {.base = attributes, .len = sizeof(psa_key_attributes_t)},
    };

    psa_outvec out_vec[] = {
        {.base = target_key_id, .len = sizeof(psa_key_id_t)},
    };

    status = API_DISPATCH(tfm_crypto_copy_key,
                          TFM_CRYPTO_COPY_KEY);

    return status;
#endif /* TFM_CRYPTO_KEY_MODULE_DISABLED */
}

psa_status_t psa_cipher_generate_iv(psa_cipher_operation_t *operation,
                                    unsigned char *iv,
                                    size_t iv_size,
                                    size_t *iv_length)
{
#ifdef TFM_CRYPTO_CIPHER_MODULE_DISABLED
    return PSA_ERROR_NOT_SUPPORTED;
#else
    psa_status_t status;
    struct tfm_crypto_pack_iovec iov = {
        .sfn_id = TFM_CRYPTO_CIPHER_GENERATE_IV_SID,
        .op_handle = operation->handle,
    };

    psa_invec in_vec[] = {
        {.base = &iov, .len = sizeof(struct tfm_crypto_pack_iovec)},
    };
    psa_outvec out_vec[] = {
        {.base = &(operation->handle), .len = sizeof(uint32_t)},
        {.base = iv, .len = iv_size},
    };

    status = API_DISPATCH(tfm_crypto_cipher_generate_iv,
                          TFM_CRYPTO_CIPHER_GENERATE_IV);

    *iv_length = out_vec[1].len;

    return status;
#endif /* TFM_CRYPTO_CIPHER_MODULE_DISABLED */
}

psa_status_t psa_cipher_set_iv(psa_cipher_operation_t *operation,
                               const unsigned char *iv,
                               size_t iv_length)
{
#ifdef TFM_CRYPTO_CIPHER_MODULE_DISABLED
    return PSA_ERROR_NOT_SUPPORTED;
#else
    psa_status_t status;
    struct tfm_crypto_pack_iovec iov = {
        .sfn_id = TFM_CRYPTO_CIPHER_SET_IV_SID,
        .op_handle = operation->handle,
    };

    psa_invec in_vec[] = {
        {.base = &iov, .len = sizeof(struct tfm_crypto_pack_iovec)},
        {.base = iv, .len = iv_length},
    };
    psa_outvec out_vec[] = {
        {.base = &(operation->handle), .len = sizeof(uint32_t)},
    };

    status = API_DISPATCH(tfm_crypto_cipher_set_iv,
                          TFM_CRYPTO_CIPHER_SET_IV);

    return status;
#endif /* TFM_CRYPTO_CIPHER_MODULE_DISABLED */
}

psa_status_t psa_cipher_encrypt_setup(psa_cipher_operation_t *operation,
                                      psa_key_id_t key_id,
                                      psa_algorithm_t alg)
{
#ifdef TFM_CRYPTO_CIPHER_MODULE_DISABLED
    return PSA_ERROR_NOT_SUPPORTED;
#else
    psa_status_t status;
    struct tfm_crypto_pack_iovec iov = {
        .sfn_id = TFM_CRYPTO_CIPHER_ENCRYPT_SETUP_SID,
        .key_id = key_id,
        .alg = alg,
        .op_handle = operation->handle,
    };

    psa_invec in_vec[] = {
        {.base = &iov, .len = sizeof(struct tfm_crypto_pack_iovec)},
    };
    psa_outvec out_vec[] = {
        {.base = &(operation->handle), .len = sizeof(uint32_t)},
    };

    status = API_DISPATCH(tfm_crypto_cipher_encrypt_setup,
                          TFM_CRYPTO_CIPHER_ENCRYPT_SETUP);

    return status;
#endif /* TFM_CRYPTO_CIPHER_MODULE_DISABLED */
}

psa_status_t psa_cipher_decrypt_setup(psa_cipher_operation_t *operation,
                                      psa_key_id_t key_id,
                                      psa_algorithm_t alg)
{
#ifdef TFM_CRYPTO_CIPHER_MODULE_DISABLED
    return PSA_ERROR_NOT_SUPPORTED;
#else
    psa_status_t status;
    struct tfm_crypto_pack_iovec iov = {
        .sfn_id = TFM_CRYPTO_CIPHER_DECRYPT_SETUP_SID,
        .key_id = key_id,
        .alg = alg,
        .op_handle = operation->handle,
    };

    psa_invec in_vec[] = {
        {.base = &iov, .len = sizeof(struct tfm_crypto_pack_iovec)},
    };
    psa_outvec out_vec[] = {
        {.base = &(operation->handle), .len = sizeof(uint32_t)},
    };


    status = API_DISPATCH(tfm_crypto_cipher_decrypt_setup,
                          TFM_CRYPTO_CIPHER_DECRYPT_SETUP);

    return status;
#endif /* TFM_CRYPTO_CIPHER_MODULE_DISABLED */
}

psa_status_t psa_cipher_update(psa_cipher_operation_t *operation,
                               const uint8_t *input,
                               size_t input_length,
                               unsigned char *output,
                               size_t output_size,
                               size_t *output_length)
{
#ifdef TFM_CRYPTO_CIPHER_MODULE_DISABLED
    return PSA_ERROR_NOT_SUPPORTED;
#else
    psa_status_t status;
    struct tfm_crypto_pack_iovec iov = {
        .sfn_id = TFM_CRYPTO_CIPHER_UPDATE_SID,
        .op_handle = operation->handle,
    };

    psa_invec in_vec[] = {
        {.base = &iov, .len = sizeof(struct tfm_crypto_pack_iovec)},
        {.base = input, .len = input_length},
    };
    psa_outvec out_vec[] = {
        {.base = &(operation->handle), .len = sizeof(uint32_t)},
        {.base = output, .len = output_size}
    };

    status = API_DISPATCH(tfm_crypto_cipher_update,
                          TFM_CRYPTO_CIPHER_UPDATE);

    *output_length = out_vec[1].len;

    return status;
#endif /* TFM_CRYPTO_CIPHER_MODULE_DISABLED */
}

psa_status_t psa_cipher_abort(psa_cipher_operation_t *operation)
{
#ifdef TFM_CRYPTO_CIPHER_MODULE_DISABLED
    return PSA_ERROR_NOT_SUPPORTED;
#else
    psa_status_t status;
    struct tfm_crypto_pack_iovec iov = {
        .sfn_id = TFM_CRYPTO_CIPHER_ABORT_SID,
        .op_handle = operation->handle,
    };

    psa_invec in_vec[] = {
        {.base = &iov, .len = sizeof(struct tfm_crypto_pack_iovec)},
    };
    psa_outvec out_vec[] = {
        {.base = &(operation->handle), .len = sizeof(uint32_t)},
    };

    status = API_DISPATCH(tfm_crypto_cipher_abort,
                          TFM_CRYPTO_CIPHER_ABORT);

    return status;
#endif /* TFM_CRYPTO_CIPHER_MODULE_DISABLED */
}

psa_status_t psa_cipher_finish(psa_cipher_operation_t *operation,
                               uint8_t *output,
                               size_t output_size,
                               size_t *output_length)
{
#ifdef TFM_CRYPTO_CIPHER_MODULE_DISABLED
    return PSA_ERROR_NOT_SUPPORTED;
#else
    psa_status_t status;
    struct tfm_crypto_pack_iovec iov = {
        .sfn_id = TFM_CRYPTO_CIPHER_FINISH_SID,
        .op_handle = operation->handle,
    };

    psa_invec in_vec[] = {
        {.base = &iov, .len = sizeof(struct tfm_crypto_pack_iovec)},
    };
    psa_outvec out_vec[] = {
        {.base = &(operation->handle), .len = sizeof(uint32_t)},
        {.base = output, .len = output_size},
    };

    status = API_DISPATCH(tfm_crypto_cipher_finish,
                          TFM_CRYPTO_CIPHER_FINISH);

    *output_length = out_vec[1].len;

    return status;
#endif /* TFM_CRYPTO_CIPHER_MODULE_DISABLED */
}

psa_status_t psa_hash_setup(psa_hash_operation_t *operation,
                            psa_algorithm_t alg)
{
#ifdef TFM_CRYPTO_HASH_MODULE_DISABLED
    return PSA_ERROR_NOT_SUPPORTED;
#else
    psa_status_t status;
    struct tfm_crypto_pack_iovec iov = {
        .sfn_id = TFM_CRYPTO_HASH_SETUP_SID,
        .alg = alg,
        .op_handle = operation->handle,
    };

    psa_invec in_vec[] = {
        {.base = &iov, .len = sizeof(struct tfm_crypto_pack_iovec)},
    };
    psa_outvec out_vec[] = {
        {.base = &(operation->handle), .len = sizeof(uint32_t)},
    };

    status = API_DISPATCH(tfm_crypto_hash_setup,
                          TFM_CRYPTO_HASH_SETUP);

    return status;
#endif /* TFM_CRYPTO_HASH_MODULE_DISABLED */
}

psa_status_t psa_hash_update(psa_hash_operation_t *operation,
                             const uint8_t *input,
                             size_t input_length)
{
#ifdef TFM_CRYPTO_HASH_MODULE_DISABLED
    return PSA_ERROR_NOT_SUPPORTED;
#else
    psa_status_t status;
    struct tfm_crypto_pack_iovec iov = {
        .sfn_id = TFM_CRYPTO_HASH_UPDATE_SID,
        .op_handle = operation->handle,
    };

    psa_invec in_vec[] = {
        {.base = &iov, .len = sizeof(struct tfm_crypto_pack_iovec)},
        {.base = input, .len = input_length},
    };
    psa_outvec out_vec[] = {
        {.base = &(operation->handle), .len = sizeof(uint32_t)},
    };

    status = API_DISPATCH(tfm_crypto_hash_update,
                          TFM_CRYPTO_HASH_UPDATE);

    return status;
#endif /* TFM_CRYPTO_HASH_MODULE_DISABLED */
}

psa_status_t psa_hash_finish(psa_hash_operation_t *operation,
                             uint8_t *hash,
                             size_t hash_size,
                             size_t *hash_length)
{
#ifdef TFM_CRYPTO_HASH_MODULE_DISABLED
    return PSA_ERROR_NOT_SUPPORTED;
#else
    psa_status_t status;
    struct tfm_crypto_pack_iovec iov = {
        .sfn_id = TFM_CRYPTO_HASH_FINISH_SID,
        .op_handle = operation->handle,
    };

    psa_invec in_vec[] = {
        {.base = &iov, .len = sizeof(struct tfm_crypto_pack_iovec)},
    };
    psa_outvec out_vec[] = {
        {.base = &(operation->handle), .len = sizeof(uint32_t)},
        {.base = hash, .len = hash_size},
    };

    status = API_DISPATCH(tfm_crypto_hash_finish,
                          TFM_CRYPTO_HASH_FINISH);

    *hash_length = out_vec[1].len;

    return status;
#endif /* TFM_CRYPTO_HASH_MODULE_DISABLED */
}

psa_status_t psa_hash_verify(psa_hash_operation_t *operation,
                             const uint8_t *hash,
                             size_t hash_length)
{
#ifdef TFM_CRYPTO_HASH_MODULE_DISABLED
    return PSA_ERROR_NOT_SUPPORTED;
#else
    psa_status_t status;
    struct tfm_crypto_pack_iovec iov = {
        .sfn_id = TFM_CRYPTO_HASH_VERIFY_SID,
        .op_handle = operation->handle,
    };

    psa_invec in_vec[] = {
        {.base = &iov, .len = sizeof(struct tfm_crypto_pack_iovec)},
        {.base = hash, .len = hash_length},
    };
    psa_outvec out_vec[] = {
        {.base = &(operation->handle), .len = sizeof(uint32_t)},
    };

    status = API_DISPATCH(tfm_crypto_hash_verify,
                          TFM_CRYPTO_HASH_VERIFY);

    return status;
#endif /* TFM_CRYPTO_HASH_MODULE_DISABLED */
}

psa_status_t psa_hash_abort(psa_hash_operation_t *operation)
{
#ifdef TFM_CRYPTO_HASH_MODULE_DISABLED
    return PSA_ERROR_NOT_SUPPORTED;
#else
    psa_status_t status;
    struct tfm_crypto_pack_iovec iov = {
        .sfn_id = TFM_CRYPTO_HASH_ABORT_SID,
        .op_handle = operation->handle,
    };

    psa_invec in_vec[] = {
        {.base = &iov, .len = sizeof(struct tfm_crypto_pack_iovec)},
    };
    psa_outvec out_vec[] = {
        {.base = &(operation->handle), .len = sizeof(uint32_t)},
    };

    status = API_DISPATCH(tfm_crypto_hash_abort,
                          TFM_CRYPTO_HASH_ABORT);

    return status;
#endif /* TFM_CRYPTO_HASH_MODULE_DISABLED */
}

psa_status_t psa_hash_clone(const psa_hash_operation_t *source_operation,
                            psa_hash_operation_t *target_operation)
{
#ifdef TFM_CRYPTO_HASH_MODULE_DISABLED
    return PSA_ERROR_NOT_SUPPORTED;
#else
    psa_status_t status;
    struct tfm_crypto_pack_iovec iov = {
        .sfn_id = TFM_CRYPTO_HASH_CLONE_SID,
        .op_handle = source_operation->handle,
    };

    psa_invec in_vec[] = {
        {.base = &iov, .len = sizeof(struct tfm_crypto_pack_iovec)},
    };
    psa_outvec out_vec[] = {
        {.base = target_operation, .len = sizeof(psa_hash_operation_t)},
    };

    if (target_operation && (target_operation->handle != 0)) {
        return PSA_ERROR_BAD_STATE;
    }

    status = API_DISPATCH(tfm_crypto_hash_clone,
                          TFM_CRYPTO_HASH_CLONE);

    return status;
#endif /* TFM_CRYPTO_HASH_MODULE_DISABLED */
}

psa_status_t psa_hash_compute(psa_algorithm_t alg,
                              const uint8_t *input,
                              size_t input_length,
                              uint8_t *hash,
                              size_t hash_size,
                              size_t *hash_length)
{
#if (TFM_CRYPTO_HASH_MODULE_DISABLED != 0)
    return PSA_ERROR_NOT_SUPPORTED;
#else
    psa_status_t status;
    struct tfm_crypto_pack_iovec iov = {
        .sfn_id = TFM_CRYPTO_HASH_COMPUTE_SID,
        .alg = alg,
    };

    psa_invec in_vec[] = {
        {.base = &iov, .len = sizeof(struct tfm_crypto_pack_iovec)},
        {.base = input, .len = input_length},
    };

    psa_outvec out_vec[] = {
        {.base = hash, .len = hash_size}
    };

    status = API_DISPATCH(tfm_crypto_hash_compute,
                          TFM_CRYPTO_HASH_COMPUTE);

    *hash_length = out_vec[0].len;

    return status;
#endif /* TFM_CRYPTO_HASH_MODULE_DISABLED */
}

psa_status_t psa_hash_compare(psa_algorithm_t alg,
                              const uint8_t *input,
                              size_t input_length,
                              const uint8_t *hash,
                              size_t hash_length)
{
#if (TFM_CRYPTO_HASH_MODULE_DISABLED != 0)
    return PSA_ERROR_NOT_SUPPORTED;
#else
    psa_status_t status;
    struct tfm_crypto_pack_iovec iov = {
        .sfn_id = TFM_CRYPTO_HASH_COMPARE_SID,
        .alg = alg,
    };

    psa_invec in_vec[] = {
        {.base = &iov, .len = sizeof(struct tfm_crypto_pack_iovec)},
        {.base = input, .len = input_length},
        {.base = hash, .len = hash_length},
    };

    status = API_DISPATCH_NO_OUTVEC(tfm_crypto_hash_compare,
                                    TFM_CRYPTO_HASH_COMPARE);

    return status;
#endif /* TFM_CRYPTO_HASH_MODULE_DISABLED */
}

psa_status_t psa_mac_sign_setup(psa_mac_operation_t *operation,
                                psa_key_id_t key_id,
                                psa_algorithm_t alg)
{
#ifdef TFM_CRYPTO_MAC_MODULE_DISABLED
    return PSA_ERROR_NOT_SUPPORTED;
#else
    psa_status_t status;
    struct tfm_crypto_pack_iovec iov = {
        .sfn_id = TFM_CRYPTO_MAC_SIGN_SETUP_SID,
        .key_id = key_id,
        .alg = alg,
        .op_handle = operation->handle,
    };

    psa_invec in_vec[] = {
        {.base = &iov, .len = sizeof(struct tfm_crypto_pack_iovec)},
    };
    psa_outvec out_vec[] = {
        {.base = &(operation->handle), .len = sizeof(uint32_t)},
    };

    status = API_DISPATCH(tfm_crypto_mac_sign_setup,
                          TFM_CRYPTO_MAC_SIGN_SETUP);

    return status;
#endif /* TFM_CRYPTO_MAC_MODULE_DISABLED */
}

psa_status_t psa_mac_verify_setup(psa_mac_operation_t *operation,
                                  psa_key_id_t key_id,
                                  psa_algorithm_t alg)
{
#ifdef TFM_CRYPTO_MAC_MODULE_DISABLED
    return PSA_ERROR_NOT_SUPPORTED;
#else
    psa_status_t status;
    struct tfm_crypto_pack_iovec iov = {
        .sfn_id = TFM_CRYPTO_MAC_VERIFY_SETUP_SID,
        .key_id = key_id,
        .alg = alg,
        .op_handle = operation->handle,
    };

    psa_invec in_vec[] = {
        {.base = &iov, .len = sizeof(struct tfm_crypto_pack_iovec)},
    };
    psa_outvec out_vec[] = {
        {.base = &(operation->handle), .len = sizeof(uint32_t)},
    };

    status = API_DISPATCH(tfm_crypto_mac_verify_setup,
                          TFM_CRYPTO_MAC_VERIFY_SETUP);

    return status;
#endif /* TFM_CRYPTO_MAC_MODULE_DISABLED */
}

psa_status_t psa_mac_update(psa_mac_operation_t *operation,
                            const uint8_t *input,
                            size_t input_length)
{
#ifdef TFM_CRYPTO_MAC_MODULE_DISABLED
    return PSA_ERROR_NOT_SUPPORTED;
#else
    psa_status_t status;
    struct tfm_crypto_pack_iovec iov = {
        .sfn_id = TFM_CRYPTO_MAC_UPDATE_SID,
        .op_handle = operation->handle,
    };

    psa_invec in_vec[] = {
        {.base = &iov, .len = sizeof(struct tfm_crypto_pack_iovec)},
        {.base = input, .len = input_length},
    };
    psa_outvec out_vec[] = {
        {.base = &(operation->handle), .len = sizeof(uint32_t)},
    };

    status = API_DISPATCH(tfm_crypto_mac_update,
                          TFM_CRYPTO_MAC_UPDATE);

    return status;
#endif /* TFM_CRYPTO_MAC_MODULE_DISABLED */
}

psa_status_t psa_mac_sign_finish(psa_mac_operation_t *operation,
                                 uint8_t *mac,
                                 size_t mac_size,
                                 size_t *mac_length)
{
#ifdef TFM_CRYPTO_MAC_MODULE_DISABLED
    return PSA_ERROR_NOT_SUPPORTED;
#else
    psa_status_t status;
    struct tfm_crypto_pack_iovec iov = {
        .sfn_id = TFM_CRYPTO_MAC_SIGN_FINISH_SID,
        .op_handle = operation->handle,
    };

    psa_invec in_vec[] = {
        {.base = &iov, .len = sizeof(struct tfm_crypto_pack_iovec)},
    };
    psa_outvec out_vec[] = {
        {.base = &(operation->handle), .len = sizeof(uint32_t)},
        {.base = mac, .len = mac_size},
    };

    status = API_DISPATCH(tfm_crypto_mac_sign_finish,
                          TFM_CRYPTO_MAC_SIGN_FINISH);

    *mac_length = out_vec[1].len;

    return status;
#endif /* TFM_CRYPTO_MAC_MODULE_DISABLED */
}

psa_status_t psa_mac_verify_finish(psa_mac_operation_t *operation,
                                   const uint8_t *mac,
                                   size_t mac_length)
{
#ifdef TFM_CRYPTO_MAC_MODULE_DISABLED
    return PSA_ERROR_NOT_SUPPORTED;
#else
    psa_status_t status;
    struct tfm_crypto_pack_iovec iov = {
        .sfn_id = TFM_CRYPTO_MAC_VERIFY_FINISH_SID,
        .op_handle = operation->handle,
    };

    psa_invec in_vec[] = {
        {.base = &iov, .len = sizeof(struct tfm_crypto_pack_iovec)},
        {.base = mac, .len = mac_length},
    };
    psa_outvec out_vec[] = {
        {.base = &(operation->handle), .len = sizeof(uint32_t)},
    };

    status = API_DISPATCH(tfm_crypto_mac_verify_finish,
                          TFM_CRYPTO_MAC_VERIFY_FINISH);

    return status;
#endif /* TFM_CRYPTO_MAC_MODULE_DISABLED */
}

psa_status_t psa_mac_abort(psa_mac_operation_t *operation)
{
#ifdef TFM_CRYPTO_MAC_MODULE_DISABLED
    return PSA_ERROR_NOT_SUPPORTED;
#else
    psa_status_t status;
    struct tfm_crypto_pack_iovec iov = {
        .sfn_id = TFM_CRYPTO_MAC_ABORT_SID,
        .op_handle = operation->handle,
    };

    psa_invec in_vec[] = {
        {.base = &iov, .len = sizeof(struct tfm_crypto_pack_iovec)},
    };
    psa_outvec out_vec[] = {
        {.base = &(operation->handle), .len = sizeof(uint32_t)},
    };

    status = API_DISPATCH(tfm_crypto_mac_abort,
                          TFM_CRYPTO_MAC_ABORT);

    return status;
#endif /* TFM_CRYPTO_MAC_MODULE_DISABLED */
}

psa_status_t psa_aead_encrypt(psa_key_id_t key_id,
                              psa_algorithm_t alg,
                              const uint8_t *nonce,
                              size_t nonce_length,
                              const uint8_t *additional_data,
                              size_t additional_data_length,
                              const uint8_t *plaintext,
                              size_t plaintext_length,
                              uint8_t *ciphertext,
                              size_t ciphertext_size,
                              size_t *ciphertext_length)
{
#ifdef TFM_CRYPTO_AEAD_MODULE_DISABLED
    return PSA_ERROR_NOT_SUPPORTED;
#else
    psa_status_t status;
    struct tfm_crypto_pack_iovec iov = {
        .sfn_id = TFM_CRYPTO_AEAD_ENCRYPT_SID,
        .key_id = key_id,
        .alg = alg,
        .aead_in = {.nonce = {0}, .nonce_length = nonce_length}
    };

    /* Sanitize the optional input */
    if ((additional_data == NULL) && (additional_data_length != 0)) {
        return PSA_ERROR_INVALID_ARGUMENT;
    }

    size_t idx = 0;
    psa_invec in_vec[] = {
        {.base = &iov, .len = sizeof(struct tfm_crypto_pack_iovec)},
        {.base = plaintext, .len = plaintext_length},
        {.base = additional_data, .len = additional_data_length},
    };
    psa_outvec out_vec[] = {
        {.base = ciphertext, .len = ciphertext_size},
    };

    if (nonce_length > TFM_CRYPTO_MAX_NONCE_LENGTH) {
        return PSA_ERROR_INVALID_ARGUMENT;
    }

    if (nonce != NULL) {
        for (idx = 0; idx < nonce_length; idx++) {
            iov.aead_in.nonce[idx] = nonce[idx];
        }
    }

#ifdef TFM_PSA_API
    size_t in_len = ARRAY_SIZE(in_vec);
    if (additional_data == NULL) {
        in_len--;
    }
    status = psa_call(TFM_CRYPTO_HANDLE, PSA_IPC_CALL, in_vec, in_len,
                      out_vec, ARRAY_SIZE(out_vec));
#else
    status = API_DISPATCH(tfm_crypto_aead_encrypt,
                          TFM_CRYPTO_AEAD_ENCRYPT);
#endif

    *ciphertext_length = out_vec[0].len;

    return status;
#endif /* TFM_CRYPTO_AEAD_MODULE_DISABLED */
}

psa_status_t psa_aead_decrypt(psa_key_id_t key_id,
                              psa_algorithm_t alg,
                              const uint8_t *nonce,
                              size_t nonce_length,
                              const uint8_t *additional_data,
                              size_t additional_data_length,
                              const uint8_t *ciphertext,
                              size_t ciphertext_length,
                              uint8_t *plaintext,
                              size_t plaintext_size,
                              size_t *plaintext_length)
{
#ifdef TFM_CRYPTO_AEAD_MODULE_DISABLED
    return PSA_ERROR_NOT_SUPPORTED;
#else
    psa_status_t status;
    struct tfm_crypto_pack_iovec iov = {
        .sfn_id = TFM_CRYPTO_AEAD_DECRYPT_SID,
        .key_id = key_id,
        .alg = alg,
        .aead_in = {.nonce = {0}, .nonce_length = nonce_length}
    };

    /* Sanitize the optional input */
    if ((additional_data == NULL) && (additional_data_length != 0)) {
        return PSA_ERROR_INVALID_ARGUMENT;
    }

    size_t idx = 0;
    psa_invec in_vec[] = {
        {.base = &iov, .len = sizeof(struct tfm_crypto_pack_iovec)},
        {.base = ciphertext, .len = ciphertext_length},
        {.base = additional_data, .len = additional_data_length},
    };
    psa_outvec out_vec[] = {
        {.base = plaintext, .len = plaintext_size},
    };

    if (nonce_length > TFM_CRYPTO_MAX_NONCE_LENGTH) {
        return PSA_ERROR_INVALID_ARGUMENT;
    }

    if (nonce != NULL) {
        for (idx = 0; idx < nonce_length; idx++) {
            iov.aead_in.nonce[idx] = nonce[idx];
        }
    }

#ifdef TFM_PSA_API
    size_t in_len = ARRAY_SIZE(in_vec);
    if (additional_data == NULL) {
        in_len--;
    }
    status = psa_call(TFM_CRYPTO_HANDLE, PSA_IPC_CALL, in_vec, in_len,
                      out_vec, ARRAY_SIZE(out_vec));
#else
    status = API_DISPATCH(tfm_crypto_aead_decrypt,
                          TFM_CRYPTO_AEAD_DECRYPT);
#endif

    *plaintext_length = out_vec[0].len;

    return status;
#endif /* TFM_CRYPTO_AEAD_MODULE_DISABLED */
}

psa_status_t psa_sign_message(psa_key_id_t key_id,
                              psa_algorithm_t alg,
                              const uint8_t *input,
                              size_t input_length,
                              uint8_t *signature,
                              size_t signature_size,
                              size_t *signature_length)
{
#ifdef TFM_CRYPTO_ASYM_SIGN_MODULE_DISABLED
    return PSA_ERROR_NOT_SUPPORTED;
#else
    psa_status_t status;
    struct tfm_crypto_pack_iovec iov = {
        .sfn_id = TFM_CRYPTO_SIGN_MESSAGE_SID,
        .key_id = key_id,
        .alg = alg,
    };

    psa_invec in_vec[] = {
        {.base = &iov, .len = sizeof(struct tfm_crypto_pack_iovec)},
        {.base = input, .len = input_length},
    };
    psa_outvec out_vec[] = {
        {.base = signature, .len = signature_size},
    };

    status = API_DISPATCH(tfm_crypto_sign_message,
                          TFM_CRYPTO_SIGN_MESSAGE);

    if (status == PSA_SUCCESS) {
        *signature_length = out_vec[0].len;
    }

    return status;
#endif /* TFM_CRYPTO_ASYM_SIGN_MODULE_DISABLED */
}

psa_status_t psa_verify_message(psa_key_id_t key_id,
                                psa_algorithm_t alg,
                                const uint8_t *input,
                                size_t input_length,
                                const uint8_t *signature,
                                size_t signature_length)
{
#ifdef TFM_CRYPTO_ASYM_SIGN_MODULE_DISABLED
    return PSA_ERROR_NOT_SUPPORTED;
#else
    psa_status_t status;
    struct tfm_crypto_pack_iovec iov = {
        .sfn_id = TFM_CRYPTO_VERIFY_MESSAGE_SID,
        .key_id = key_id,
        .alg = alg
    };

    psa_invec in_vec[] = {
        {.base = &iov, .len = sizeof(struct tfm_crypto_pack_iovec)},
        {.base = input, .len = input_length},
        {.base = signature, .len = signature_length}
    };

    status = API_DISPATCH_NO_OUTVEC(tfm_crypto_verify_message,
                                    TFM_CRYPTO_VERIFY_MESSAGE);

    return status;
#endif /* TFM_CRYPTO_ASYM_SIGN_MODULE_DISABLED */
}

psa_status_t psa_sign_hash(psa_key_id_t key_id,
                           psa_algorithm_t alg,
                           const uint8_t *hash,
                           size_t hash_length,
                           uint8_t *signature,
                           size_t signature_size,
                           size_t *signature_length)
{
#ifdef TFM_CRYPTO_ASYM_SIGN_MODULE_DISABLED
    return PSA_ERROR_NOT_SUPPORTED;
#else
    psa_status_t status;
    struct tfm_crypto_pack_iovec iov = {
        .sfn_id = TFM_CRYPTO_SIGN_HASH_SID,
        .key_id = key_id,
        .alg = alg,
    };

    psa_invec in_vec[] = {
        {.base = &iov, .len = sizeof(struct tfm_crypto_pack_iovec)},
        {.base = hash, .len = hash_length},
    };
    psa_outvec out_vec[] = {
        {.base = signature, .len = signature_size},
    };

    status = API_DISPATCH(tfm_crypto_sign_hash,
                          TFM_CRYPTO_SIGN_HASH);

    *signature_length = out_vec[0].len;

    return status;
#endif /* TFM_CRYPTO_ASYM_SIGN_MODULE_DISABLED */
}

psa_status_t psa_verify_hash(psa_key_id_t key_id,
                             psa_algorithm_t alg,
                             const uint8_t *hash,
                             size_t hash_length,
                             const uint8_t *signature,
                             size_t signature_length)
{
#ifdef TFM_CRYPTO_ASYM_SIGN_MODULE_DISABLED
    return PSA_ERROR_NOT_SUPPORTED;
#else
    psa_status_t status;
    struct tfm_crypto_pack_iovec iov = {
        .sfn_id = TFM_CRYPTO_VERIFY_HASH_SID,
        .key_id = key_id,
        .alg = alg
    };

    psa_invec in_vec[] = {
        {.base = &iov, .len = sizeof(struct tfm_crypto_pack_iovec)},
        {.base = hash, .len = hash_length},
        {.base = signature, .len = signature_length}
    };

    status = API_DISPATCH_NO_OUTVEC(tfm_crypto_verify_hash,
                                    TFM_CRYPTO_VERIFY_HASH);

    return status;
#endif /* TFM_CRYPTO_ASYM_SIGN_MODULE_DISABLED */
}

psa_status_t psa_asymmetric_encrypt(psa_key_id_t key_id,
                                    psa_algorithm_t alg,
                                    const uint8_t *input,
                                    size_t input_length,
                                    const uint8_t *salt,
                                    size_t salt_length,
                                    uint8_t *output,
                                    size_t output_size,
                                    size_t *output_length)
{
#ifdef TFM_CRYPTO_ASYM_ENCRYPT_MODULE_DISABLED
    return PSA_ERROR_NOT_SUPPORTED;
#else
    psa_status_t status;
    struct tfm_crypto_pack_iovec iov = {
        .sfn_id = TFM_CRYPTO_ASYMMETRIC_ENCRYPT_SID,
        .key_id = key_id,
        .alg = alg
    };

    /* Sanitize the optional input */
    if ((salt == NULL) && (salt_length != 0)) {
        return PSA_ERROR_INVALID_ARGUMENT;
    }

    psa_invec in_vec[] = {
        {.base = &iov, .len = sizeof(struct tfm_crypto_pack_iovec)},
        {.base = input, .len = input_length},
        {.base = salt, .len = salt_length}
    };

    psa_outvec out_vec[] = {
        {.base = output, .len = output_size},
    };

#ifdef TFM_PSA_API
    size_t in_len = ARRAY_SIZE(in_vec);
    if (salt == NULL) {
        in_len--;
    }
    status = psa_call(TFM_CRYPTO_HANDLE, PSA_IPC_CALL, in_vec, in_len,
                      out_vec, ARRAY_SIZE(out_vec));
#else
    status = API_DISPATCH(tfm_crypto_asymmetric_encrypt,
                          TFM_CRYPTO_ASYMMETRIC_ENCRYPT);
#endif

    *output_length = out_vec[0].len;

    return status;
#endif /* TFM_CRYPTO_ASYM_ENCRYPT_MODULE_DISABLED */
}

psa_status_t psa_asymmetric_decrypt(psa_key_id_t key_id,
                                    psa_algorithm_t alg,
                                    const uint8_t *input,
                                    size_t input_length,
                                    const uint8_t *salt,
                                    size_t salt_length,
                                    uint8_t *output,
                                    size_t output_size,
                                    size_t *output_length)
{
#ifdef TFM_CRYPTO_ASYM_ENCRYPT_MODULE_DISABLED
    return PSA_ERROR_NOT_SUPPORTED;
#else
    psa_status_t status;
    struct tfm_crypto_pack_iovec iov = {
        .sfn_id = TFM_CRYPTO_ASYMMETRIC_DECRYPT_SID,
        .key_id = key_id,
        .alg = alg
    };

    /* Sanitize the optional input */
    if ((salt == NULL) && (salt_length != 0)) {
        return PSA_ERROR_INVALID_ARGUMENT;
    }

    psa_invec in_vec[] = {
        {.base = &iov, .len = sizeof(struct tfm_crypto_pack_iovec)},
        {.base = input, .len = input_length},
        {.base = salt, .len = salt_length}
    };

    psa_outvec out_vec[] = {
        {.base = output, .len = output_size},
    };

#ifdef TFM_PSA_API
    size_t in_len = ARRAY_SIZE(in_vec);
    if (salt == NULL) {
        in_len--;
    }
    status = psa_call(TFM_CRYPTO_HANDLE, PSA_IPC_CALL, in_vec, in_len,
                      out_vec, ARRAY_SIZE(out_vec));
#else
    status = API_DISPATCH(tfm_crypto_asymmetric_decrypt,
                          TFM_CRYPTO_ASYMMETRIC_DECRYPT);
#endif

    *output_length = out_vec[0].len;

    return status;
#endif /* TFM_CRYPTO_ASYM_ENCRYPT_MODULE_DISABLED */
}

psa_status_t psa_key_derivation_get_capacity(
                                const psa_key_derivation_operation_t *operation,
                                size_t *capacity)
{
#ifdef TFM_CRYPTO_KEY_DERIVATION_MODULE_DISABLED
    return PSA_ERROR_NOT_SUPPORTED;
#else
    psa_status_t status;
    struct tfm_crypto_pack_iovec iov = {
        .sfn_id = TFM_CRYPTO_KEY_DERIVATION_GET_CAPACITY_SID,
        .op_handle = operation->handle,
    };

    psa_invec in_vec[] = {
        {.base = &iov, .len = sizeof(struct tfm_crypto_pack_iovec)},
    };

    psa_outvec out_vec[] = {
        {.base = capacity, .len = sizeof(size_t)},
    };

    status = API_DISPATCH(tfm_crypto_key_derivation_get_capacity,
                          TFM_CRYPTO_KEY_DERIVATION_GET_CAPACITY);

    return status;
#endif /* TFM_CRYPTO_KEY_DERIVATION_MODULE_DISABLED */
}

psa_status_t psa_key_derivation_output_bytes(
                                      psa_key_derivation_operation_t *operation,
                                      uint8_t *output,
                                      size_t output_length)
{
#ifdef TFM_CRYPTO_KEY_DERIVATION_MODULE_DISABLED
    return PSA_ERROR_NOT_SUPPORTED;
#else
    psa_status_t status;
    struct tfm_crypto_pack_iovec iov = {
        .sfn_id = TFM_CRYPTO_KEY_DERIVATION_OUTPUT_BYTES_SID,
        .op_handle = operation->handle,
    };

    psa_invec in_vec[] = {
        {.base = &iov, .len = sizeof(struct tfm_crypto_pack_iovec)},
    };

    psa_outvec out_vec[] = {
        {.base = output, .len = output_length},
    };

    status = API_DISPATCH(tfm_crypto_key_derivation_output_bytes,
                          TFM_CRYPTO_KEY_DERIVATION_OUTPUT_BYTES);

    return status;
#endif /* TFM_CRYPTO_KEY_DERIVATION_MODULE_DISABLED */
}

psa_status_t psa_key_derivation_input_key(
                                      psa_key_derivation_operation_t *operation,
                                      psa_key_derivation_step_t step,
                                      psa_key_id_t key_id)
{
#ifdef TFM_CRYPTO_KEY_DERIVATION_MODULE_DISABLED
    return PSA_ERROR_NOT_SUPPORTED;
#else
    psa_status_t status;
    struct tfm_crypto_pack_iovec iov = {
        .sfn_id = TFM_CRYPTO_KEY_DERIVATION_INPUT_KEY_SID,
        .key_id = key_id,
        .step = step,
        .op_handle = operation->handle,
    };

    psa_invec in_vec[] = {
        {.base = &iov, .len = sizeof(struct tfm_crypto_pack_iovec)},
    };

    status = API_DISPATCH_NO_OUTVEC(tfm_crypto_key_derivation_input_key,
                                    TFM_CRYPTO_KEY_DERIVATION_INPUT_KEY);

    return status;
#endif /* TFM_CRYPTO_KEY_DERIVATION_MODULE_DISABLED */
}

psa_status_t psa_key_derivation_abort(psa_key_derivation_operation_t *operation)
{
#ifdef TFM_CRYPTO_KEY_DERIVATION_MODULE_DISABLED
    return PSA_ERROR_NOT_SUPPORTED;
#else
    psa_status_t status;
    struct tfm_crypto_pack_iovec iov = {
        .sfn_id = TFM_CRYPTO_KEY_DERIVATION_ABORT_SID,
        .op_handle = operation->handle,
    };

    psa_invec in_vec[] = {
        {.base = &iov, .len = sizeof(struct tfm_crypto_pack_iovec)},
    };

    psa_outvec out_vec[] = {
        {.base = &(operation->handle), .len = sizeof(uint32_t)},
    };

    status = API_DISPATCH(tfm_crypto_key_derivation_abort,
                          TFM_CRYPTO_KEY_DERIVATION_ABORT);

    return status;
#endif /* TFM_CRYPTO_KEY_DERIVATION_MODULE_DISABLED */
}

psa_status_t psa_key_derivation_key_agreement(
                                      psa_key_derivation_operation_t *operation,
                                      psa_key_derivation_step_t step,
                                      psa_key_id_t private_key,
                                      const uint8_t *peer_key,
                                      size_t peer_key_length)
{
#ifdef TFM_CRYPTO_KEY_DERIVATION_MODULE_DISABLED
    return PSA_ERROR_NOT_SUPPORTED;
#else
    psa_status_t status;
    struct tfm_crypto_pack_iovec iov = {
        .sfn_id = TFM_CRYPTO_KEY_DERIVATION_KEY_AGREEMENT_SID,
        .key_id = private_key,
        .step = step,
        .op_handle = operation->handle,
    };

    psa_invec in_vec[] = {
        {.base = &iov, .len = sizeof(struct tfm_crypto_pack_iovec)},
        {.base = peer_key, .len = peer_key_length},
    };

    psa_outvec out_vec[] = {
        {.base = &(operation->handle), .len = sizeof(uint32_t)},
    };

    status = API_DISPATCH(tfm_crypto_key_derivation_key_agreement,
                          TFM_CRYPTO_KEY_DERIVATION_KEY_AGREEMENT);

    return status;
#endif /* TFM_CRYPTO_KEY_DERIVATION_MODULE_DISABLED */
}

psa_status_t psa_generate_random(uint8_t *output,
                                 size_t output_size)
{
#ifdef TFM_CRYPTO_RNG_MODULE_DISABLED
    return PSA_ERROR_NOT_SUPPORTED;
#else
    psa_status_t status;
    struct tfm_crypto_pack_iovec iov = {
        .sfn_id = TFM_CRYPTO_GENERATE_RANDOM_SID,
    };

    psa_invec in_vec[] = {
        {.base = &iov, .len = sizeof(struct tfm_crypto_pack_iovec)},
    };

    psa_outvec out_vec[] = {
        {.base = output, .len = output_size},
    };

    if (output_size == 0) {
        return PSA_SUCCESS;
    }

    status = API_DISPATCH(tfm_crypto_generate_random,
                          TFM_CRYPTO_GENERATE_RANDOM);

    return status;
#endif /* TFM_CRYPTO_RNG_MODULE_DISABLED */
}

psa_status_t psa_generate_key(const psa_key_attributes_t *attributes,
                              psa_key_id_t *key_id)
{
#ifdef TFM_CRYPTO_KEY_MODULE_DISABLED
    return PSA_ERROR_NOT_SUPPORTED;
#else
    psa_status_t status;
    struct tfm_crypto_pack_iovec iov = {
        .sfn_id = TFM_CRYPTO_GENERATE_KEY_SID,
    };

    psa_invec in_vec[] = {
        {.base = &iov, .len = sizeof(struct tfm_crypto_pack_iovec)},
        {.base = attributes, .len = sizeof(psa_key_attributes_t)},
    };

    psa_outvec out_vec[] = {
        {.base = key_id, .len = sizeof(psa_key_id_t)},
    };

    status = API_DISPATCH(tfm_crypto_generate_key,
                          TFM_CRYPTO_GENERATE_KEY);

    return status;
#endif /* TFM_CRYPTO_KEY_MODULE_DISABLED */
}

psa_status_t psa_aead_update_ad(psa_aead_operation_t *operation,
                                const uint8_t *input,
                                size_t input_length)
{
    psa_status_t status;

    status = PSA_ERROR_NOT_SUPPORTED;

    return status;
}

psa_status_t psa_aead_finish(psa_aead_operation_t *operation,
                             uint8_t *ciphertext,
                             size_t ciphertext_size,
                             size_t *ciphertext_length,
                             uint8_t *tag,
                             size_t tag_size,
                             size_t *tag_length)
{
    psa_status_t status;

    status = PSA_ERROR_NOT_SUPPORTED;

    return status;
}

psa_status_t psa_aead_verify(psa_aead_operation_t *operation,
                             uint8_t *plaintext,
                             size_t plaintext_size,
                             size_t *plaintext_length,
                             const uint8_t *tag,
                             size_t tag_length)
{
    psa_status_t status;

    status = PSA_ERROR_NOT_SUPPORTED;

    return status;
}

psa_status_t psa_aead_abort(psa_aead_operation_t *operation)
{
    psa_status_t status;

    status = PSA_ERROR_NOT_SUPPORTED;

    return status;
}

psa_status_t psa_mac_compute(psa_key_id_t key,
                             psa_algorithm_t alg,
                             const uint8_t *input,
                             size_t input_length,
                             uint8_t *mac,
                             size_t mac_size,
                             size_t *mac_length)
{
#ifdef TFM_CRYPTO_MAC_MODULE_DISABLED
    return PSA_ERROR_NOT_SUPPORTED;
#else
    psa_status_t status;
    struct tfm_crypto_pack_iovec iov = {
        .sfn_id = TFM_CRYPTO_MAC_COMPUTE_SID,
<<<<<<< HEAD
        .alg = alg,
        .key_id = key,
=======
        .key_id = key_id,
        .alg = alg,
>>>>>>> aeb5a79b
    };

    psa_invec in_vec[] = {
        {.base = &iov, .len = sizeof(struct tfm_crypto_pack_iovec)},
<<<<<<< HEAD
        {.base = input, .len = input_length}
    };
=======
        {.base = input, .len = input_length},
    };
    psa_outvec out_vec[] = {
        {.base = mac, .len = mac_size},
    };

    status = API_DISPATCH(tfm_crypto_mac_compute,
                          TFM_CRYPTO_MAC_COMPUTE);

    if (status == PSA_SUCCESS) {
        *mac_length = out_vec[0].len;
    }
>>>>>>> aeb5a79b

    psa_outvec out_vec[] = {
        {.base = mac, .len = mac_size}
    };

    status = API_DISPATCH(tfm_crypto_mac_compute,
                          TFM_CRYPTO_MAC_COMPUTE);

    *mac_length = out_vec[0].len;
    return status;
#endif /* TFM_CRYPTO_MAC_MODULE_DISABLED */
}

psa_status_t psa_mac_verify(psa_key_id_t key,
                            psa_algorithm_t alg,
                            const uint8_t *input,
                            size_t input_length,
                            const uint8_t *mac,
                            const size_t mac_length)
{
#ifdef TFM_CRYPTO_MAC_MODULE_DISABLED
    return PSA_ERROR_NOT_SUPPORTED;
#else
    psa_status_t status;
    struct tfm_crypto_pack_iovec iov = {
        .sfn_id = TFM_CRYPTO_MAC_VERIFY_SID,
<<<<<<< HEAD
        .alg = alg,
        .key_id = key,
=======
        .key_id = key_id,
        .alg = alg,
>>>>>>> aeb5a79b
    };

    psa_invec in_vec[] = {
        {.base = &iov, .len = sizeof(struct tfm_crypto_pack_iovec)},
        {.base = input, .len = input_length},
<<<<<<< HEAD
        {.base = mac, .len = mac_length}
=======
        {.base = mac, .len = mac_length},
>>>>>>> aeb5a79b
    };

    status = API_DISPATCH_NO_OUTVEC(tfm_crypto_mac_verify,
                                    TFM_CRYPTO_MAC_VERIFY);

    return status;
#endif /* TFM_CRYPTO_MAC_MODULE_DISABLED */
}

psa_status_t psa_cipher_encrypt(psa_key_id_t key_id,
                                psa_algorithm_t alg,
                                const uint8_t *input,
                                size_t input_length,
                                uint8_t *output,
                                size_t output_size,
                                size_t *output_length)
{
#ifdef TFM_CRYPTO_CIPHER_MODULE_DISABLED
    return PSA_ERROR_NOT_SUPPORTED;
#else
    psa_status_t status;
    struct tfm_crypto_pack_iovec iov = {
        .sfn_id = TFM_CRYPTO_CIPHER_ENCRYPT_SID,
<<<<<<< HEAD
        .alg = alg,
        .key_id = key_id
=======
        .key_id = key_id,
        .alg = alg,
>>>>>>> aeb5a79b
    };

    psa_invec in_vec[] = {
        {.base = &iov, .len = sizeof(struct tfm_crypto_pack_iovec)},
        {.base = input, .len = input_length},
    };
<<<<<<< HEAD

=======
>>>>>>> aeb5a79b
    psa_outvec out_vec[] = {
        {.base = output, .len = output_size},
    };

    status = API_DISPATCH(tfm_crypto_cipher_encrypt,
                          TFM_CRYPTO_CIPHER_ENCRYPT);

<<<<<<< HEAD
    *output_length = out_vec[0].len;
=======
    if (status == PSA_SUCCESS) {
        *output_length = out_vec[0].len;
    }
>>>>>>> aeb5a79b

    return status;
#endif /* TFM_CRYPTO_CIPHER_MODULE_DISABLED */
}

psa_status_t psa_cipher_decrypt(psa_key_id_t key_id,
                                psa_algorithm_t alg,
                                const uint8_t *input,
                                size_t input_length,
                                uint8_t *output,
                                size_t output_size,
                                size_t *output_length)
{
#ifdef TFM_CRYPTO_CIPHER_MODULE_DISABLED
    return PSA_ERROR_NOT_SUPPORTED;
#else
    psa_status_t status;
    struct tfm_crypto_pack_iovec iov = {
        .sfn_id = TFM_CRYPTO_CIPHER_DECRYPT_SID,
<<<<<<< HEAD
        .alg = alg,
        .key_id = key_id
=======
        .key_id = key_id,
        .alg = alg,
>>>>>>> aeb5a79b
    };

    psa_invec in_vec[] = {
        {.base = &iov, .len = sizeof(struct tfm_crypto_pack_iovec)},
        {.base = input, .len = input_length},
    };
<<<<<<< HEAD

=======
>>>>>>> aeb5a79b
    psa_outvec out_vec[] = {
        {.base = output, .len = output_size},
    };

    status = API_DISPATCH(tfm_crypto_cipher_decrypt,
                          TFM_CRYPTO_CIPHER_DECRYPT);

<<<<<<< HEAD
    *output_length = out_vec[0].len;
=======
    if (status == PSA_SUCCESS) {
        *output_length = out_vec[0].len;
    }
>>>>>>> aeb5a79b

    return status;
#endif /* TFM_CRYPTO_CIPHER_MODULE_DISABLED */
}

psa_status_t psa_raw_key_agreement(psa_algorithm_t alg,
                                   psa_key_id_t private_key,
                                   const uint8_t *peer_key,
                                   size_t peer_key_length,
                                   uint8_t *output,
                                   size_t output_size,
                                   size_t *output_length)
{
#ifdef TFM_CRYPTO_KEY_DERIVATION_MODULE_DISABLED
    return PSA_ERROR_NOT_SUPPORTED;
#else
    psa_status_t status;
    struct tfm_crypto_pack_iovec iov = {
        .sfn_id = TFM_CRYPTO_RAW_KEY_AGREEMENT_SID,
        .alg = alg,
        .key_id = private_key
    };

    psa_invec in_vec[] = {
        {.base = &iov, .len = sizeof(struct tfm_crypto_pack_iovec)},
        {.base = peer_key, .len = peer_key_length},
    };

    psa_outvec out_vec[] = {
        {.base = output, .len = output_size},
    };

    status = API_DISPATCH(tfm_crypto_raw_key_agreement,
                          TFM_CRYPTO_RAW_KEY_AGREEMENT);

    *output_length = out_vec[0].len;

    return status;
#endif /* TFM_CRYPTO_KEY_DERIVATION_MODULE_DISABLED */
}

psa_status_t psa_key_derivation_setup(psa_key_derivation_operation_t *operation,
                                      psa_algorithm_t alg)
{
#ifdef TFM_CRYPTO_KEY_DERIVATION_MODULE_DISABLED
    return PSA_ERROR_NOT_SUPPORTED;
#else
    psa_status_t status;
    struct tfm_crypto_pack_iovec iov = {
        .sfn_id = TFM_CRYPTO_KEY_DERIVATION_SETUP_SID,
        .alg = alg,
        .op_handle = operation->handle,
    };

    psa_invec in_vec[] = {
        {.base = &iov, .len = sizeof(struct tfm_crypto_pack_iovec)},
    };
    psa_outvec out_vec[] = {
        {.base = &(operation->handle), .len = sizeof(uint32_t)},
    };

    status = API_DISPATCH(tfm_crypto_key_derivation_setup,
                          TFM_CRYPTO_KEY_DERIVATION_SETUP);

    return status;
#endif /* TFM_CRYPTO_KEY_DERIVATION_MODULE_DISABLED */
}

psa_status_t psa_key_derivation_set_capacity(
                                      psa_key_derivation_operation_t *operation,
                                      size_t capacity)
{
#ifdef TFM_CRYPTO_KEY_DERIVATION_MODULE_DISABLED
    return PSA_ERROR_NOT_SUPPORTED;
#else
    psa_status_t status;
    struct tfm_crypto_pack_iovec iov = {
        .sfn_id = TFM_CRYPTO_KEY_DERIVATION_SET_CAPACITY_SID,
        .capacity = capacity,
        .op_handle = operation->handle,
    };

    psa_invec in_vec[] = {
        {.base = &iov, .len = sizeof(struct tfm_crypto_pack_iovec)},
    };

    status = API_DISPATCH_NO_OUTVEC(tfm_crypto_key_derivation_set_capacity,
                                    TFM_CRYPTO_KEY_DERIVATION_SET_CAPACITY);

    return status;
#endif /* TFM_CRYPTO_KEY_DERIVATION_MODULE_DISABLED */
}

psa_status_t psa_key_derivation_input_bytes(
                                      psa_key_derivation_operation_t *operation,
                                      psa_key_derivation_step_t step,
                                      const uint8_t *data,
                                      size_t data_length)
{
#ifdef TFM_CRYPTO_KEY_DERIVATION_MODULE_DISABLED
    return PSA_ERROR_NOT_SUPPORTED;
#else
    psa_status_t status;
    struct tfm_crypto_pack_iovec iov = {
        .sfn_id = TFM_CRYPTO_KEY_DERIVATION_INPUT_BYTES_SID,
        .step = step,
        .op_handle = operation->handle,
    };

    psa_invec in_vec[] = {
        {.base = &iov, .len = sizeof(struct tfm_crypto_pack_iovec)},
        {.base = data, .len = data_length},
    };

    status = API_DISPATCH_NO_OUTVEC(tfm_crypto_key_derivation_input_bytes,
                                    TFM_CRYPTO_KEY_DERIVATION_INPUT_BYTES);

    return status;
#endif /* TFM_CRYPTO_KEY_DERIVATION_MODULE_DISABLED */
}

psa_status_t psa_key_derivation_output_key(
                                      const psa_key_attributes_t *attributes,
                                      psa_key_derivation_operation_t *operation,
                                      psa_key_id_t *key_id)
{
#ifdef TFM_CRYPTO_KEY_DERIVATION_MODULE_DISABLED
    return PSA_ERROR_NOT_SUPPORTED;
#else
    psa_status_t status;
    struct tfm_crypto_pack_iovec iov = {
        .sfn_id = TFM_CRYPTO_KEY_DERIVATION_OUTPUT_KEY_SID,
        .op_handle = operation->handle,
    };

    psa_invec in_vec[] = {
        {.base = &iov, .len = sizeof(struct tfm_crypto_pack_iovec)},
        {.base = attributes, .len = sizeof(psa_key_attributes_t)},
    };

    psa_outvec out_vec[] = {
        {.base = key_id, .len = sizeof(psa_key_id_t)}
    };

    status = API_DISPATCH(tfm_crypto_key_derivation_output_key,
                          TFM_CRYPTO_KEY_DERIVATION_OUTPUT_KEY);

    return status;
#endif /* TFM_CRYPTO_KEY_DERIVATION_MODULE_DISABLED */
}

psa_status_t psa_aead_encrypt_setup(psa_aead_operation_t *operation,
                                    psa_key_id_t key_id,
                                    psa_algorithm_t alg)
{
    psa_status_t status;

    status = PSA_ERROR_NOT_SUPPORTED;

    return status;
}

psa_status_t psa_aead_decrypt_setup(psa_aead_operation_t *operation,
                                    psa_key_id_t key_id,
                                    psa_algorithm_t alg)
{
    psa_status_t status;

    status = PSA_ERROR_NOT_SUPPORTED;

    return status;
}

psa_status_t psa_aead_generate_nonce(psa_aead_operation_t *operation,
                                     uint8_t *nonce,
                                     size_t nonce_size,
                                     size_t *nonce_length)
{
    psa_status_t status;

    status = PSA_ERROR_NOT_SUPPORTED;

    return status;
}

psa_status_t psa_aead_set_nonce(psa_aead_operation_t *operation,
                                const uint8_t *nonce,
                                size_t nonce_length)
{
    psa_status_t status;

    status = PSA_ERROR_NOT_SUPPORTED;

    return status;
}

psa_status_t psa_aead_set_lengths(psa_aead_operation_t *operation,
                                  size_t ad_length,
                                  size_t plaintext_length)
{
    psa_status_t status;

    status = PSA_ERROR_NOT_SUPPORTED;

    return status;
}

psa_status_t psa_aead_update(psa_aead_operation_t *operation,
                             const uint8_t *input,
                             size_t input_length,
                             uint8_t *output,
                             size_t output_size,
                             size_t *output_length)
{
    psa_status_t status;

    status = PSA_ERROR_NOT_SUPPORTED;

    return status;
}<|MERGE_RESOLUTION|>--- conflicted
+++ resolved
@@ -1067,10 +1067,7 @@
     status = API_DISPATCH(tfm_crypto_sign_message,
                           TFM_CRYPTO_SIGN_MESSAGE);
 
-    if (status == PSA_SUCCESS) {
-        *signature_length = out_vec[0].len;
-    }
-
+    *signature_length = out_vec[0].len;
     return status;
 #endif /* TFM_CRYPTO_ASYM_SIGN_MODULE_DISABLED */
 }
@@ -1526,7 +1523,7 @@
     return status;
 }
 
-psa_status_t psa_mac_compute(psa_key_id_t key,
+psa_status_t psa_mac_compute(psa_key_id_t key_id,
                              psa_algorithm_t alg,
                              const uint8_t *input,
                              size_t input_length,
@@ -1540,21 +1537,12 @@
     psa_status_t status;
     struct tfm_crypto_pack_iovec iov = {
         .sfn_id = TFM_CRYPTO_MAC_COMPUTE_SID,
-<<<<<<< HEAD
+        .key_id = key_id,
         .alg = alg,
-        .key_id = key,
-=======
-        .key_id = key_id,
-        .alg = alg,
->>>>>>> aeb5a79b
-    };
-
-    psa_invec in_vec[] = {
-        {.base = &iov, .len = sizeof(struct tfm_crypto_pack_iovec)},
-<<<<<<< HEAD
-        {.base = input, .len = input_length}
-    };
-=======
+    };
+
+    psa_invec in_vec[] = {
+        {.base = &iov, .len = sizeof(struct tfm_crypto_pack_iovec)},
         {.base = input, .len = input_length},
     };
     psa_outvec out_vec[] = {
@@ -1564,24 +1552,12 @@
     status = API_DISPATCH(tfm_crypto_mac_compute,
                           TFM_CRYPTO_MAC_COMPUTE);
 
-    if (status == PSA_SUCCESS) {
-        *mac_length = out_vec[0].len;
-    }
->>>>>>> aeb5a79b
-
-    psa_outvec out_vec[] = {
-        {.base = mac, .len = mac_size}
-    };
-
-    status = API_DISPATCH(tfm_crypto_mac_compute,
-                          TFM_CRYPTO_MAC_COMPUTE);
-
     *mac_length = out_vec[0].len;
     return status;
 #endif /* TFM_CRYPTO_MAC_MODULE_DISABLED */
 }
 
-psa_status_t psa_mac_verify(psa_key_id_t key,
+psa_status_t psa_mac_verify(psa_key_id_t key_id,
                             psa_algorithm_t alg,
                             const uint8_t *input,
                             size_t input_length,
@@ -1594,23 +1570,14 @@
     psa_status_t status;
     struct tfm_crypto_pack_iovec iov = {
         .sfn_id = TFM_CRYPTO_MAC_VERIFY_SID,
-<<<<<<< HEAD
+        .key_id = key_id,
         .alg = alg,
-        .key_id = key,
-=======
-        .key_id = key_id,
-        .alg = alg,
->>>>>>> aeb5a79b
     };
 
     psa_invec in_vec[] = {
         {.base = &iov, .len = sizeof(struct tfm_crypto_pack_iovec)},
         {.base = input, .len = input_length},
-<<<<<<< HEAD
-        {.base = mac, .len = mac_length}
-=======
         {.base = mac, .len = mac_length},
->>>>>>> aeb5a79b
     };
 
     status = API_DISPATCH_NO_OUTVEC(tfm_crypto_mac_verify,
@@ -1634,23 +1601,14 @@
     psa_status_t status;
     struct tfm_crypto_pack_iovec iov = {
         .sfn_id = TFM_CRYPTO_CIPHER_ENCRYPT_SID,
-<<<<<<< HEAD
+        .key_id = key_id,
         .alg = alg,
-        .key_id = key_id
-=======
-        .key_id = key_id,
-        .alg = alg,
->>>>>>> aeb5a79b
     };
 
     psa_invec in_vec[] = {
         {.base = &iov, .len = sizeof(struct tfm_crypto_pack_iovec)},
         {.base = input, .len = input_length},
     };
-<<<<<<< HEAD
-
-=======
->>>>>>> aeb5a79b
     psa_outvec out_vec[] = {
         {.base = output, .len = output_size},
     };
@@ -1658,14 +1616,7 @@
     status = API_DISPATCH(tfm_crypto_cipher_encrypt,
                           TFM_CRYPTO_CIPHER_ENCRYPT);
 
-<<<<<<< HEAD
     *output_length = out_vec[0].len;
-=======
-    if (status == PSA_SUCCESS) {
-        *output_length = out_vec[0].len;
-    }
->>>>>>> aeb5a79b
-
     return status;
 #endif /* TFM_CRYPTO_CIPHER_MODULE_DISABLED */
 }
@@ -1684,23 +1635,14 @@
     psa_status_t status;
     struct tfm_crypto_pack_iovec iov = {
         .sfn_id = TFM_CRYPTO_CIPHER_DECRYPT_SID,
-<<<<<<< HEAD
+        .key_id = key_id,
         .alg = alg,
-        .key_id = key_id
-=======
-        .key_id = key_id,
-        .alg = alg,
->>>>>>> aeb5a79b
     };
 
     psa_invec in_vec[] = {
         {.base = &iov, .len = sizeof(struct tfm_crypto_pack_iovec)},
         {.base = input, .len = input_length},
     };
-<<<<<<< HEAD
-
-=======
->>>>>>> aeb5a79b
     psa_outvec out_vec[] = {
         {.base = output, .len = output_size},
     };
@@ -1708,14 +1650,7 @@
     status = API_DISPATCH(tfm_crypto_cipher_decrypt,
                           TFM_CRYPTO_CIPHER_DECRYPT);
 
-<<<<<<< HEAD
     *output_length = out_vec[0].len;
-=======
-    if (status == PSA_SUCCESS) {
-        *output_length = out_vec[0].len;
-    }
->>>>>>> aeb5a79b
-
     return status;
 #endif /* TFM_CRYPTO_CIPHER_MODULE_DISABLED */
 }
