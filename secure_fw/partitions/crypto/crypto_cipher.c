/*
 * Copyright (c) 2018-2021, Arm Limited. All rights reserved.
 *
 * SPDX-License-Identifier: BSD-3-Clause
 *
 */

#include <stddef.h>
#include <stdint.h>

#include "tfm_mbedcrypto_include.h"

#include "tfm_crypto_api.h"
#include "tfm_crypto_defs.h"
#include "tfm_crypto_private.h"

/*!
 * \defgroup public_psa Public functions, PSA
 *
 */

/*!@{*/
psa_status_t tfm_crypto_cipher_generate_iv(psa_invec in_vec[],
                                           size_t in_len,
                                           psa_outvec out_vec[],
                                           size_t out_len)
{
#ifdef TFM_CRYPTO_CIPHER_MODULE_DISABLED
    return PSA_ERROR_NOT_SUPPORTED;
#else
    psa_status_t status = PSA_SUCCESS;
    psa_cipher_operation_t *operation = NULL;

    CRYPTO_IN_OUT_LEN_VALIDATE(in_len, 1, 1, out_len, 1, 2);

    if ((in_vec[0].len != sizeof(struct tfm_crypto_pack_iovec)) ||
        (out_vec[0].len != sizeof(uint32_t))) {
        return PSA_ERROR_PROGRAMMER_ERROR;
    }

    const struct tfm_crypto_pack_iovec *iov = in_vec[0].base;
    uint32_t handle = iov->op_handle;
    uint32_t *handle_out = out_vec[0].base;
    unsigned char *iv = out_vec[1].base;
    size_t iv_size = out_vec[1].len;

    /* Init the handle in the operation with the one passed from the iov */
    *handle_out = iov->op_handle;

    /* Look up the corresponding operation context */
    status = tfm_crypto_operation_lookup(TFM_CRYPTO_CIPHER_OPERATION,
                                         handle,
                                         (void **)&operation);
    if (status != PSA_SUCCESS) {
        return status;
    }

    *handle_out = handle;

    return psa_cipher_generate_iv(operation, iv, iv_size, &out_vec[1].len);
#endif /* TFM_CRYPTO_CIPHER_MODULE_DISABLED */
}

psa_status_t tfm_crypto_cipher_set_iv(psa_invec in_vec[],
                                      size_t in_len,
                                      psa_outvec out_vec[],
                                      size_t out_len)
{
#ifdef TFM_CRYPTO_CIPHER_MODULE_DISABLED
    return PSA_ERROR_NOT_SUPPORTED;
#else
    psa_status_t status = PSA_SUCCESS;
    psa_cipher_operation_t *operation = NULL;

    CRYPTO_IN_OUT_LEN_VALIDATE(in_len, 1, 2, out_len, 1, 1);

    if ((in_vec[0].len != sizeof(struct tfm_crypto_pack_iovec)) ||
        (out_vec[0].len != sizeof(uint32_t))) {
        return PSA_ERROR_PROGRAMMER_ERROR;
    }
    const struct tfm_crypto_pack_iovec *iov = in_vec[0].base;
    uint32_t handle = iov->op_handle;
    uint32_t *handle_out = out_vec[0].base;
    const unsigned char *iv = in_vec[1].base;
    size_t iv_length = in_vec[1].len;

    /* Init the handle in the operation with the one passed from the iov */
    *handle_out = iov->op_handle;

    /* Look up the corresponding operation context */
    status = tfm_crypto_operation_lookup(TFM_CRYPTO_CIPHER_OPERATION,
                                         handle,
                                         (void **)&operation);
    if (status != PSA_SUCCESS) {
        return status;
    }

    return psa_cipher_set_iv(operation, iv, iv_length);
#endif /* TFM_CRYPTO_CIPHER_MODULE_DISABLED */
}

psa_status_t tfm_crypto_cipher_encrypt_setup(psa_invec in_vec[],
                                             size_t in_len,
                                             psa_outvec out_vec[],
                                             size_t out_len)
{
#ifdef TFM_CRYPTO_CIPHER_MODULE_DISABLED
    return PSA_ERROR_NOT_SUPPORTED;
#else
    psa_status_t status = PSA_SUCCESS;
    psa_cipher_operation_t *operation = NULL;

    CRYPTO_IN_OUT_LEN_VALIDATE(in_len, 1, 1, out_len, 1, 1);

    if ((out_vec[0].len != sizeof(uint32_t)) ||
        (in_vec[0].len != sizeof(struct tfm_crypto_pack_iovec))) {
        return PSA_ERROR_PROGRAMMER_ERROR;
    }
    const struct tfm_crypto_pack_iovec *iov = in_vec[0].base;
    uint32_t handle = iov->op_handle;
    uint32_t *handle_out = out_vec[0].base;
    psa_key_id_t key_id = iov->key_id;
    psa_algorithm_t alg = iov->alg;
    mbedtls_svc_key_id_t encoded_key;

    /* Allocate the operation context in the secure world */
    status = tfm_crypto_operation_alloc(TFM_CRYPTO_CIPHER_OPERATION,
                                        &handle,
                                        (void **)&operation);
    if (status != PSA_SUCCESS) {
        return status;
    }
    *handle_out = handle;

    status = tfm_crypto_encode_id_and_owner(key_id, &encoded_key);
    if (status != PSA_SUCCESS) {
        goto exit;
    }

    status = psa_cipher_encrypt_setup(operation, encoded_key, alg);
    if (status != PSA_SUCCESS) {
        goto exit;
    }

    return status;

exit:
    /* Release the operation context, ignore if the operation fails. */
    (void)tfm_crypto_operation_release(handle_out);
    return status;
#endif /* TFM_CRYPTO_CIPHER_MODULE_DISABLED */
}

psa_status_t tfm_crypto_cipher_decrypt_setup(psa_invec in_vec[],
                                             size_t in_len,
                                             psa_outvec out_vec[],
                                             size_t out_len)
{
#ifdef TFM_CRYPTO_CIPHER_MODULE_DISABLED
    return PSA_ERROR_NOT_SUPPORTED;
#else
    psa_status_t status = PSA_SUCCESS;
    psa_cipher_operation_t *operation = NULL;

    CRYPTO_IN_OUT_LEN_VALIDATE(in_len, 1, 1, out_len, 1, 1);

    if ((out_vec[0].len != sizeof(uint32_t)) ||
        (in_vec[0].len != sizeof(struct tfm_crypto_pack_iovec))) {
        return PSA_ERROR_PROGRAMMER_ERROR;
    }
    const struct tfm_crypto_pack_iovec *iov = in_vec[0].base;
    uint32_t handle = iov->op_handle;
    uint32_t *handle_out = out_vec[0].base;
    psa_key_id_t key_id = iov->key_id;
    psa_algorithm_t alg = iov->alg;
    mbedtls_svc_key_id_t encoded_key;

    /* Allocate the operation context in the secure world */
    status = tfm_crypto_operation_alloc(TFM_CRYPTO_CIPHER_OPERATION,
                                        &handle,
                                        (void **)&operation);
    if (status != PSA_SUCCESS) {
        return status;
    }

    *handle_out = handle;
    status = tfm_crypto_encode_id_and_owner(key_id, &encoded_key);
    if (status != PSA_SUCCESS) {
        goto exit;
    }

    status = psa_cipher_decrypt_setup(operation, encoded_key, alg);
    if (status != PSA_SUCCESS) {
        goto exit;
    }

    return status;

exit:
    /* Release the operation context, ignore if the operation fails. */
    (void)tfm_crypto_operation_release(handle_out);
    return status;
#endif /* TFM_CRYPTO_CIPHER_MODULE_DISABLED */
}

psa_status_t tfm_crypto_cipher_update(psa_invec in_vec[],
                                      size_t in_len,
                                      psa_outvec out_vec[],
                                      size_t out_len)
{
#ifdef TFM_CRYPTO_CIPHER_MODULE_DISABLED
    return PSA_ERROR_NOT_SUPPORTED;
#else
    psa_status_t status = PSA_SUCCESS;
    psa_cipher_operation_t *operation = NULL;

    CRYPTO_IN_OUT_LEN_VALIDATE(in_len, 1, 2, out_len, 1, 2);

    if ((in_vec[0].len != sizeof(struct tfm_crypto_pack_iovec)) ||
        (out_vec[0].len != sizeof(uint32_t))) {
        return PSA_ERROR_PROGRAMMER_ERROR;
    }

    const struct tfm_crypto_pack_iovec *iov = in_vec[0].base;
    uint32_t handle = iov->op_handle;
    uint32_t *handle_out = out_vec[0].base;
    const uint8_t *input = in_vec[1].base;
    size_t input_length = in_vec[1].len;
    unsigned char *output = out_vec[1].base;
    size_t output_size = out_vec[1].len;

    /* Init the handle in the operation with the one passed from the iov */
    *handle_out = iov->op_handle;

    /* Initialise the output_length to zero */
    out_vec[1].len = 0;

    /* Look up the corresponding operation context */
    status = tfm_crypto_operation_lookup(TFM_CRYPTO_CIPHER_OPERATION,
                                         handle,
                                         (void **)&operation);
    if (status != PSA_SUCCESS) {
        return status;
    }

    return psa_cipher_update(operation, input, input_length,
                             output, output_size, &out_vec[1].len);
#endif /* TFM_CRYPTO_CIPHER_MODULE_DISABLED */
}

psa_status_t tfm_crypto_cipher_finish(psa_invec in_vec[],
                                      size_t in_len,
                                      psa_outvec out_vec[],
                                      size_t out_len)
{
#ifdef TFM_CRYPTO_CIPHER_MODULE_DISABLED
    return PSA_ERROR_NOT_SUPPORTED;
#else
    psa_status_t status = PSA_SUCCESS;
    psa_cipher_operation_t *operation = NULL;

    CRYPTO_IN_OUT_LEN_VALIDATE(in_len, 1, 1, out_len, 1, 2);

    if ((in_vec[0].len != sizeof(struct tfm_crypto_pack_iovec)) ||
        (out_vec[0].len != sizeof(uint32_t))) {
        return PSA_ERROR_PROGRAMMER_ERROR;
    }
    const struct tfm_crypto_pack_iovec *iov = in_vec[0].base;
    uint32_t handle = iov->op_handle;
    uint32_t *handle_out = out_vec[0].base;
    unsigned char *output = out_vec[1].base;
    size_t output_size = out_vec[1].len;

    /* Init the handle in the operation with the one passed from the iov */
    *handle_out = iov->op_handle;

    /* Initialise the output_length to zero */
    out_vec[1].len = 0;

    /* Look up the corresponding operation context */
    status = tfm_crypto_operation_lookup(TFM_CRYPTO_CIPHER_OPERATION,
                                         handle,
                                         (void **)&operation);
    if (status != PSA_SUCCESS) {
        return status;
    }

    status = psa_cipher_finish(operation, output, output_size, &out_vec[1].len);
    if (status == PSA_SUCCESS) {
        /* Release the operation context, ignore if the operation fails. */
        (void)tfm_crypto_operation_release(handle_out);
    }

    return status;
#endif /* TFM_CRYPTO_CIPHER_MODULE_DISABLED */
}

psa_status_t tfm_crypto_cipher_abort(psa_invec in_vec[],
                                     size_t in_len,
                                     psa_outvec out_vec[],
                                     size_t out_len)
{
#ifdef TFM_CRYPTO_CIPHER_MODULE_DISABLED
    return PSA_ERROR_NOT_SUPPORTED;
#else
    psa_status_t status = PSA_SUCCESS;
    psa_cipher_operation_t *operation = NULL;

    CRYPTO_IN_OUT_LEN_VALIDATE(in_len, 1, 1, out_len, 1, 1);

    if ((in_vec[0].len != sizeof(struct tfm_crypto_pack_iovec)) ||
        (out_vec[0].len != sizeof(uint32_t))) {
        return PSA_ERROR_PROGRAMMER_ERROR;
    }
    const struct tfm_crypto_pack_iovec *iov = in_vec[0].base;
    uint32_t handle = iov->op_handle;
    uint32_t *handle_out = out_vec[0].base;

    /* Init the handle in the operation with the one passed from the iov */
    *handle_out = iov->op_handle;

    /* Look up the corresponding operation context */
    status = tfm_crypto_operation_lookup(TFM_CRYPTO_CIPHER_OPERATION,
                                         handle,
                                         (void **)&operation);
    if (status != PSA_SUCCESS) {
        /* Operation does not exist, so abort has no effect */
        return PSA_SUCCESS;
    }

    status = psa_cipher_abort(operation);

    if (status != PSA_SUCCESS) {
        /* Release the operation context, ignore if the operation fails. */
        (void)tfm_crypto_operation_release(handle_out);
        return status;
    }

    return tfm_crypto_operation_release(handle_out);
#endif /* TFM_CRYPTO_CIPHER_MODULE_DISABLED */
}

psa_status_t tfm_crypto_cipher_encrypt(psa_invec in_vec[],
                                       size_t in_len,
                                       psa_outvec out_vec[],
                                       size_t out_len)
{
#ifdef TFM_CRYPTO_CIPHER_MODULE_DISABLED
    return PSA_ERROR_NOT_SUPPORTED;
#else
    psa_status_t status = PSA_SUCCESS;

<<<<<<< HEAD
    CRYPTO_IN_OUT_LEN_VALIDATE(in_len, 1, 2, out_len, 0, 1);

    if ((in_vec[0].len != sizeof(struct tfm_crypto_pack_iovec))) {
=======
    CRYPTO_IN_OUT_LEN_VALIDATE(in_len, 1, 2, out_len, 1, 1);

    if (in_vec[0].len != sizeof(struct tfm_crypto_pack_iovec)) {
>>>>>>> aeb5a79b
        return PSA_ERROR_PROGRAMMER_ERROR;
    }

    const struct tfm_crypto_pack_iovec *iov = in_vec[0].base;
    psa_key_id_t key_id = iov->key_id;
    psa_algorithm_t alg = iov->alg;
    const uint8_t *input = in_vec[1].base;
    size_t input_length = in_vec[1].len;
    uint8_t *output = out_vec[0].base;
    size_t output_size = out_vec[0].len;
    mbedtls_svc_key_id_t encoded_key;

<<<<<<< HEAD
    /* Initialise plaintext_length to zero. */
    out_vec[0].len = 0;

    status = tfm_crypto_check_handle_owner(key_id);
    if (status != PSA_SUCCESS) {
        return status;
    }

=======
>>>>>>> aeb5a79b
    status = tfm_crypto_encode_id_and_owner(key_id, &encoded_key);
    if (status != PSA_SUCCESS) {
        return status;
    }

<<<<<<< HEAD
    return psa_cipher_encrypt(encoded_key, alg, input, input_length,
                              output, output_size, &out_vec[0].len);
=======
    return psa_cipher_encrypt(encoded_key, alg, input, input_length, output,
                              output_size, &out_vec[0].len);
>>>>>>> aeb5a79b
#endif /* TFM_CRYPTO_CIPHER_MODULE_DISABLED */
}

psa_status_t tfm_crypto_cipher_decrypt(psa_invec in_vec[],
                                       size_t in_len,
                                       psa_outvec out_vec[],
                                       size_t out_len)
{
#ifdef TFM_CRYPTO_CIPHER_MODULE_DISABLED
    return PSA_ERROR_NOT_SUPPORTED;
#else
    psa_status_t status = PSA_SUCCESS;

<<<<<<< HEAD
    CRYPTO_IN_OUT_LEN_VALIDATE(in_len, 1, 2, out_len, 0, 1);

    if ((in_vec[0].len != sizeof(struct tfm_crypto_pack_iovec))) {
        return PSA_ERROR_PROGRAMMER_ERROR;
    }

=======
    CRYPTO_IN_OUT_LEN_VALIDATE(in_len, 1, 2, out_len, 1, 1);

    if (in_vec[0].len != sizeof(struct tfm_crypto_pack_iovec)) {
        return PSA_ERROR_PROGRAMMER_ERROR;
    }
>>>>>>> aeb5a79b
    const struct tfm_crypto_pack_iovec *iov = in_vec[0].base;
    psa_key_id_t key_id = iov->key_id;
    psa_algorithm_t alg = iov->alg;
    const uint8_t *input = in_vec[1].base;
    size_t input_length = in_vec[1].len;
    uint8_t *output = out_vec[0].base;
    size_t output_size = out_vec[0].len;
    mbedtls_svc_key_id_t encoded_key;

<<<<<<< HEAD
    /* Initialise plaintext_length to zero. */
    out_vec[0].len = 0;

    status = tfm_crypto_check_handle_owner(key_id);
    if (status != PSA_SUCCESS) {
        return status;
    }

=======
>>>>>>> aeb5a79b
    status = tfm_crypto_encode_id_and_owner(key_id, &encoded_key);
    if (status != PSA_SUCCESS) {
        return status;
    }

<<<<<<< HEAD
    return psa_cipher_decrypt(encoded_key, alg, input, input_length,
                              output, output_size, &out_vec[0].len);
=======
    return psa_cipher_decrypt(encoded_key, alg, input, input_length, output,
                              output_size, &out_vec[0].len);
>>>>>>> aeb5a79b
#endif /* TFM_CRYPTO_CIPHER_MODULE_DISABLED */
}
/*!@}*/<|MERGE_RESOLUTION|>--- conflicted
+++ resolved
@@ -350,15 +350,9 @@
 #else
     psa_status_t status = PSA_SUCCESS;
 
-<<<<<<< HEAD
-    CRYPTO_IN_OUT_LEN_VALIDATE(in_len, 1, 2, out_len, 0, 1);
-
-    if ((in_vec[0].len != sizeof(struct tfm_crypto_pack_iovec))) {
-=======
     CRYPTO_IN_OUT_LEN_VALIDATE(in_len, 1, 2, out_len, 1, 1);
 
     if (in_vec[0].len != sizeof(struct tfm_crypto_pack_iovec)) {
->>>>>>> aeb5a79b
         return PSA_ERROR_PROGRAMMER_ERROR;
     }
 
@@ -371,29 +365,13 @@
     size_t output_size = out_vec[0].len;
     mbedtls_svc_key_id_t encoded_key;
 
-<<<<<<< HEAD
-    /* Initialise plaintext_length to zero. */
-    out_vec[0].len = 0;
-
-    status = tfm_crypto_check_handle_owner(key_id);
-    if (status != PSA_SUCCESS) {
-        return status;
-    }
-
-=======
->>>>>>> aeb5a79b
     status = tfm_crypto_encode_id_and_owner(key_id, &encoded_key);
     if (status != PSA_SUCCESS) {
         return status;
     }
 
-<<<<<<< HEAD
-    return psa_cipher_encrypt(encoded_key, alg, input, input_length,
-                              output, output_size, &out_vec[0].len);
-=======
     return psa_cipher_encrypt(encoded_key, alg, input, input_length, output,
                               output_size, &out_vec[0].len);
->>>>>>> aeb5a79b
 #endif /* TFM_CRYPTO_CIPHER_MODULE_DISABLED */
 }
 
@@ -407,20 +385,11 @@
 #else
     psa_status_t status = PSA_SUCCESS;
 
-<<<<<<< HEAD
-    CRYPTO_IN_OUT_LEN_VALIDATE(in_len, 1, 2, out_len, 0, 1);
-
-    if ((in_vec[0].len != sizeof(struct tfm_crypto_pack_iovec))) {
-        return PSA_ERROR_PROGRAMMER_ERROR;
-    }
-
-=======
     CRYPTO_IN_OUT_LEN_VALIDATE(in_len, 1, 2, out_len, 1, 1);
 
     if (in_vec[0].len != sizeof(struct tfm_crypto_pack_iovec)) {
         return PSA_ERROR_PROGRAMMER_ERROR;
     }
->>>>>>> aeb5a79b
     const struct tfm_crypto_pack_iovec *iov = in_vec[0].base;
     psa_key_id_t key_id = iov->key_id;
     psa_algorithm_t alg = iov->alg;
@@ -430,29 +399,13 @@
     size_t output_size = out_vec[0].len;
     mbedtls_svc_key_id_t encoded_key;
 
-<<<<<<< HEAD
-    /* Initialise plaintext_length to zero. */
-    out_vec[0].len = 0;
-
-    status = tfm_crypto_check_handle_owner(key_id);
-    if (status != PSA_SUCCESS) {
-        return status;
-    }
-
-=======
->>>>>>> aeb5a79b
     status = tfm_crypto_encode_id_and_owner(key_id, &encoded_key);
     if (status != PSA_SUCCESS) {
         return status;
     }
 
-<<<<<<< HEAD
-    return psa_cipher_decrypt(encoded_key, alg, input, input_length,
-                              output, output_size, &out_vec[0].len);
-=======
     return psa_cipher_decrypt(encoded_key, alg, input, input_length, output,
                               output_size, &out_vec[0].len);
->>>>>>> aeb5a79b
 #endif /* TFM_CRYPTO_CIPHER_MODULE_DISABLED */
 }
 /*!@}*/