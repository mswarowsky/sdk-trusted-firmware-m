--- conflicted
+++ resolved
@@ -10,13 +10,9 @@
   "type": "PSA-ROT",
   "priority": "NORMAL",
   "id": "0x00000100",
-  "entry_point": "sst_am_prepare",
+  "entry_point": "tfm_sst_init",
   "stack_size": "0x2000",
   "heap_size": "0x0400",
-<<<<<<< HEAD
-  "tfm_init_symbol": "tfm_sst_init",
-=======
->>>>>>> f876e5cf
   "secure_functions": [
     {
       "sfid": "TFM_SST_SET_SFID",
