--- conflicted
+++ resolved
@@ -31,13 +31,6 @@
 /* IAR Specific */
 #if defined(__ICCARM__)
 
-<<<<<<< HEAD
-#if CONFIG_TFM_SPM_BACKEND_IPC == 1
-#pragma required = ipc_schedule
-#endif
-
-=======
->>>>>>> b725a134
 #pragma required = scheduler_lock
 #pragma required = tfm_core_svc_handler
 
@@ -134,10 +127,6 @@
 }
 #endif
 
-<<<<<<< HEAD
-=======
-
->>>>>>> b725a134
 __attribute__((naked)) void SVC_Handler(void)
 {
     __ASM volatile(
