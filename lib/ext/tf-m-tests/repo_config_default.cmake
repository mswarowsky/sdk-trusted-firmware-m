#-------------------------------------------------------------------------------
# Copyright (c) 2021, Arm Limited. All rights reserved.
#
# SPDX-License-Identifier: BSD-3-Clause
#
#-------------------------------------------------------------------------------

# Default configs of tf-m-tests repo

set(TFM_TEST_REPO_PATH                  "DOWNLOAD"  CACHE PATH      "Path to TFM-TEST repo (or DOWNLOAD to fetch automatically")
<<<<<<< HEAD
set(TFM_TEST_REPO_VERSION               "6131778"   CACHE STRING    "The version of tf-m-tests to use")
=======
set(TFM_TEST_REPO_VERSION               "219434b"   CACHE STRING    "The version of tf-m-tests to use")
>>>>>>> 9a6b0bcc
set(CMSIS_5_PATH                        "DOWNLOAD"  CACHE PATH      "Path to CMSIS_5 (or DOWNLOAD to fetch automatically")<|MERGE_RESOLUTION|>--- conflicted
+++ resolved
@@ -8,9 +8,5 @@
 # Default configs of tf-m-tests repo
 
 set(TFM_TEST_REPO_PATH                  "DOWNLOAD"  CACHE PATH      "Path to TFM-TEST repo (or DOWNLOAD to fetch automatically")
-<<<<<<< HEAD
-set(TFM_TEST_REPO_VERSION               "6131778"   CACHE STRING    "The version of tf-m-tests to use")
-=======
 set(TFM_TEST_REPO_VERSION               "219434b"   CACHE STRING    "The version of tf-m-tests to use")
->>>>>>> 9a6b0bcc
 set(CMSIS_5_PATH                        "DOWNLOAD"  CACHE PATH      "Path to CMSIS_5 (or DOWNLOAD to fetch automatically")