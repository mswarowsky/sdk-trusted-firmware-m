/*
 * Copyright (c) 2018-2021, Arm Limited. All rights reserved.
 *
 * SPDX-License-Identifier: BSD-3-Clause
 *
 */

#include "tfm_crypto_defs.h"
#include "psa/crypto.h"
#include "tfm_ns_interface.h"
#include "psa_manifest/sid.h"
#include "psa/client.h"

#define API_DISPATCH(sfn_name, sfn_id)                          \
    psa_call(TFM_CRYPTO_HANDLE, PSA_IPC_CALL,                   \
        in_vec, IOVEC_LEN(in_vec),                              \
        out_vec, IOVEC_LEN(out_vec))

#define API_DISPATCH_NO_OUTVEC(sfn_name, sfn_id)                \
    psa_call(TFM_CRYPTO_HANDLE, PSA_IPC_CALL,                   \
        in_vec, IOVEC_LEN(in_vec),                              \
        (psa_outvec *)NULL, 0)

psa_status_t psa_crypto_init(void)
{
    /* Service init is performed during TFM boot up,
     * so application level initialisation is empty
     */
    return PSA_SUCCESS;
}

psa_status_t psa_open_key(psa_key_id_t id,
                          psa_key_id_t *key)
{
    psa_status_t status;
    const struct tfm_crypto_pack_iovec iov = {
        .sfn_id = TFM_CRYPTO_OPEN_KEY_SID,
    };
    psa_invec in_vec[] = {
        {.base = &iov, .len = sizeof(struct tfm_crypto_pack_iovec)},
        {.base = &id, .len = sizeof(psa_key_id_t)},
    };
    psa_outvec out_vec[] = {
        {.base = key, .len = sizeof(psa_key_id_t)},
    };

    status = API_DISPATCH(tfm_crypto_open_key,
                          TFM_CRYPTO_OPEN_KEY);

    return status;
}

psa_status_t psa_close_key(psa_key_id_t key)
{
    psa_status_t status;
    const struct tfm_crypto_pack_iovec iov = {
        .sfn_id = TFM_CRYPTO_CLOSE_KEY_SID,
        .key_id = key,
    };
    psa_invec in_vec[] = {
        {.base = &iov, .len = sizeof(struct tfm_crypto_pack_iovec)},
    };

    status = API_DISPATCH_NO_OUTVEC(tfm_crypto_close_key,
                                    TFM_CRYPTO_CLOSE_KEY);;

    return status;
}

psa_status_t psa_import_key(const psa_key_attributes_t *attributes,
                            const uint8_t *data,
                            size_t data_length,
                            psa_key_id_t *key)
{
    psa_status_t status;
    struct tfm_crypto_pack_iovec iov = {
        .sfn_id = TFM_CRYPTO_IMPORT_KEY_SID,
    };
    psa_invec in_vec[] = {
        {.base = &iov, .len = sizeof(struct tfm_crypto_pack_iovec)},
        {.base = attributes, .len = sizeof(psa_key_attributes_t)},
        {.base = data, .len = data_length}
    };
    psa_outvec out_vec[] = {
        {.base = key, .len = sizeof(psa_key_id_t)}
    };

    status = API_DISPATCH(tfm_crypto_import_key,
                          TFM_CRYPTO_IMPORT_KEY);

    return status;
}

psa_status_t psa_destroy_key(psa_key_id_t key)
{
    psa_status_t status;
    struct tfm_crypto_pack_iovec iov = {
        .sfn_id = TFM_CRYPTO_DESTROY_KEY_SID,
        .key_id = key,
    };
    psa_invec in_vec[] = {
        {.base = &iov, .len = sizeof(struct tfm_crypto_pack_iovec)},
    };

    status = API_DISPATCH_NO_OUTVEC(tfm_crypto_destroy_key,
                                    TFM_CRYPTO_DESTROY_KEY);

    return status;
}

psa_status_t psa_get_key_attributes(psa_key_id_t key,
                                    psa_key_attributes_t *attributes)
{
    psa_status_t status;
    struct tfm_crypto_pack_iovec iov = {
        .sfn_id = TFM_CRYPTO_GET_KEY_ATTRIBUTES_SID,
        .key_id = key,
    };
    psa_invec in_vec[] = {
        {.base = &iov, .len = sizeof(struct tfm_crypto_pack_iovec)},
    };
    psa_outvec out_vec[] = {
        {.base = attributes, .len = sizeof(psa_key_attributes_t)},
    };

    status = API_DISPATCH(tfm_crypto_get_key_attributes,
                          TFM_CRYPTO_GET_KEY_ATTRIBUTES);

    return status;
}

void psa_reset_key_attributes(psa_key_attributes_t *attributes)
{
    struct tfm_crypto_pack_iovec iov = {
        .sfn_id = TFM_CRYPTO_RESET_KEY_ATTRIBUTES_SID,
    };
    psa_invec in_vec[] = {
        {.base = &iov, .len = sizeof(struct tfm_crypto_pack_iovec)},
    };
    psa_outvec out_vec[] = {
        {.base = attributes, .len = sizeof(psa_key_attributes_t)},
    };

    (void)API_DISPATCH(tfm_crypto_reset_key_attributes,
                       TFM_CRYPTO_RESET_KEY_ATTRIBUTES);

    return;
}

psa_status_t psa_export_key(psa_key_id_t key,
                            uint8_t *data,
                            size_t data_size,
                            size_t *data_length)
{
    psa_status_t status;
    struct tfm_crypto_pack_iovec iov = {
        .sfn_id = TFM_CRYPTO_EXPORT_KEY_SID,
        .key_id = key,
    };
    psa_invec in_vec[] = {
        {.base = &iov, .len = sizeof(struct tfm_crypto_pack_iovec)},
    };
    psa_outvec out_vec[] = {
        {.base = data, .len = data_size}
    };

    status = API_DISPATCH(tfm_crypto_export_key,
                          TFM_CRYPTO_EXPORT_KEY);

    *data_length = out_vec[0].len;

    return status;
}

psa_status_t psa_export_public_key(psa_key_id_t key,
                                   uint8_t *data,
                                   size_t data_size,
                                   size_t *data_length)
{
    psa_status_t status;
    struct tfm_crypto_pack_iovec iov = {
        .sfn_id = TFM_CRYPTO_EXPORT_PUBLIC_KEY_SID,
        .key_id = key,
    };

    psa_invec in_vec[] = {
        {.base = &iov, .len = sizeof(struct tfm_crypto_pack_iovec)},
    };
    psa_outvec out_vec[] = {
        {.base = data, .len = data_size}
    };

    status = API_DISPATCH(tfm_crypto_export_public_key,
                          TFM_CRYPTO_EXPORT_PUBLIC_KEY);

    *data_length = out_vec[0].len;

    return status;
}

psa_status_t psa_purge_key(psa_key_id_t key)
{
    psa_status_t status;
    struct tfm_crypto_pack_iovec iov = {
        .sfn_id = TFM_CRYPTO_PURGE_KEY_SID,
        .key_id = key,
    };
    psa_invec in_vec[] = {
        {.base = &iov, .len = sizeof(struct tfm_crypto_pack_iovec)},
    };

    status = API_DISPATCH_NO_OUTVEC(tfm_crypto_purge_key,
                                    TFM_CRYPTO_PURGE_KEY);

    return status;
}

psa_status_t psa_copy_key(psa_key_id_t source_key,
                          const psa_key_attributes_t *attributes,
                          psa_key_id_t *target_key)
{
    psa_status_t status;
    struct tfm_crypto_pack_iovec iov = {
        .sfn_id = TFM_CRYPTO_COPY_KEY_SID,
        .key_id = source_key,
    };

    psa_invec in_vec[] = {
        {.base = &iov, .len = sizeof(struct tfm_crypto_pack_iovec)},
        {.base = attributes, .len = sizeof(psa_key_attributes_t)},

    };

    psa_outvec out_vec[] = {
        {.base = target_key, .len = sizeof(psa_key_id_t)},
    };

    status = API_DISPATCH(tfm_crypto_copy_key,
                          TFM_CRYPTO_COPY_KEY);

    return status;
}

psa_status_t psa_cipher_generate_iv(psa_cipher_operation_t *operation,
                                    unsigned char *iv,
                                    size_t iv_size,
                                    size_t *iv_length)
{
    psa_status_t status;
    struct tfm_crypto_pack_iovec iov = {
        .sfn_id = TFM_CRYPTO_CIPHER_GENERATE_IV_SID,
        .op_handle = operation->handle,
    };

    psa_invec in_vec[] = {
        {.base = &iov, .len = sizeof(struct tfm_crypto_pack_iovec)},
    };
    psa_outvec out_vec[] = {
        {.base = &(operation->handle), .len = sizeof(uint32_t)},
        {.base = iv, .len = iv_size},
    };

    status = API_DISPATCH(tfm_crypto_cipher_generate_iv,
                          TFM_CRYPTO_CIPHER_GENERATE_IV);

    *iv_length = out_vec[1].len;

    return status;
}

psa_status_t psa_cipher_set_iv(psa_cipher_operation_t *operation,
                               const unsigned char *iv,
                               size_t iv_length)
{
    psa_status_t status;
    struct tfm_crypto_pack_iovec iov = {
        .sfn_id = TFM_CRYPTO_CIPHER_SET_IV_SID,
        .op_handle = operation->handle,
    };

    psa_invec in_vec[] = {
        {.base = &iov, .len = sizeof(struct tfm_crypto_pack_iovec)},
        {.base = iv, .len = iv_length},
    };
    psa_outvec out_vec[] = {
        {.base = &(operation->handle), .len = sizeof(uint32_t)},
    };

    status = API_DISPATCH(tfm_crypto_cipher_set_iv,
                          TFM_CRYPTO_CIPHER_SET_IV);

    return status;
}

psa_status_t psa_cipher_encrypt_setup(psa_cipher_operation_t *operation,
                                      psa_key_id_t key,
                                      psa_algorithm_t alg)
{
    psa_status_t status;
    struct tfm_crypto_pack_iovec iov = {
        .sfn_id = TFM_CRYPTO_CIPHER_ENCRYPT_SETUP_SID,
        .key_id = key,
        .alg = alg,
        .op_handle = operation->handle,
    };

    psa_invec in_vec[] = {
        {.base = &iov, .len = sizeof(struct tfm_crypto_pack_iovec)},
    };
    psa_outvec out_vec[] = {
        {.base = &(operation->handle), .len = sizeof(uint32_t)},
    };

    status = API_DISPATCH(tfm_crypto_cipher_encrypt_setup,
                          TFM_CRYPTO_CIPHER_ENCRYPT_SETUP);

    return status;
}

psa_status_t psa_cipher_decrypt_setup(psa_cipher_operation_t *operation,
                                      psa_key_id_t key,
                                      psa_algorithm_t alg)
{
    psa_status_t status;
    struct tfm_crypto_pack_iovec iov = {
        .sfn_id = TFM_CRYPTO_CIPHER_DECRYPT_SETUP_SID,
        .key_id = key,
        .alg = alg,
        .op_handle = operation->handle,
    };

    psa_invec in_vec[] = {
        {.base = &iov, .len = sizeof(struct tfm_crypto_pack_iovec)},
    };
    psa_outvec out_vec[] = {
        {.base = &(operation->handle), .len = sizeof(uint32_t)},
    };

    status = API_DISPATCH(tfm_crypto_cipher_decrypt_setup,
                          TFM_CRYPTO_CIPHER_DECRYPT_SETUP);

    return status;
}

psa_status_t psa_cipher_update(psa_cipher_operation_t *operation,
                               const uint8_t *input,
                               size_t input_length,
                               unsigned char *output,
                               size_t output_size,
                               size_t *output_length)
{
    psa_status_t status;
    struct tfm_crypto_pack_iovec iov = {
        .sfn_id = TFM_CRYPTO_CIPHER_UPDATE_SID,
        .op_handle = operation->handle,
    };

    psa_invec in_vec[] = {
        {.base = &iov, .len = sizeof(struct tfm_crypto_pack_iovec)},
        {.base = input, .len = input_length},
    };
    psa_outvec out_vec[] = {
        {.base = &(operation->handle), .len = sizeof(uint32_t)},
        {.base = output, .len = output_size}
    };

    status = API_DISPATCH(tfm_crypto_cipher_update,
                          TFM_CRYPTO_CIPHER_UPDATE);

    *output_length = out_vec[1].len;

    return status;
}

psa_status_t psa_cipher_abort(psa_cipher_operation_t *operation)
{
    psa_status_t status;
    struct tfm_crypto_pack_iovec iov = {
        .sfn_id = TFM_CRYPTO_CIPHER_ABORT_SID,
        .op_handle = operation->handle,
    };

    psa_invec in_vec[] = {
        {.base = &iov, .len = sizeof(struct tfm_crypto_pack_iovec)},
    };
    psa_outvec out_vec[] = {
        {.base = &(operation->handle), .len = sizeof(uint32_t)},
    };

    status = API_DISPATCH(tfm_crypto_cipher_abort,
                          TFM_CRYPTO_CIPHER_ABORT);

    return status;
}

psa_status_t psa_cipher_finish(psa_cipher_operation_t *operation,
                               uint8_t *output,
                               size_t output_size,
                               size_t *output_length)
{
    psa_status_t status;
    struct tfm_crypto_pack_iovec iov = {
        .sfn_id = TFM_CRYPTO_CIPHER_FINISH_SID,
        .op_handle = operation->handle,
    };

    psa_invec in_vec[] = {
        {.base = &iov, .len = sizeof(struct tfm_crypto_pack_iovec)},
    };
    psa_outvec out_vec[] = {
        {.base = &(operation->handle), .len = sizeof(uint32_t)},
        {.base = output, .len = output_size},
    };

    status = API_DISPATCH(tfm_crypto_cipher_finish,
                          TFM_CRYPTO_CIPHER_FINISH);

    *output_length = out_vec[1].len;

    return status;
}

psa_status_t psa_hash_setup(psa_hash_operation_t *operation,
                            psa_algorithm_t alg)
{
    psa_status_t status;
    struct tfm_crypto_pack_iovec iov = {
        .sfn_id = TFM_CRYPTO_HASH_SETUP_SID,
        .alg = alg,
        .op_handle = operation->handle,
    };

    psa_invec in_vec[] = {
        {.base = &iov, .len = sizeof(struct tfm_crypto_pack_iovec)},
    };
    psa_outvec out_vec[] = {
        {.base = &(operation->handle), .len = sizeof(uint32_t)},
    };

    status = API_DISPATCH(tfm_crypto_hash_setup,
                          TFM_CRYPTO_HASH_SETUP);

    return status;
}

psa_status_t psa_hash_update(psa_hash_operation_t *operation,
                             const uint8_t *input,
                             size_t input_length)
{
    psa_status_t status;
    struct tfm_crypto_pack_iovec iov = {
        .sfn_id = TFM_CRYPTO_HASH_UPDATE_SID,
        .op_handle = operation->handle,
    };

    psa_invec in_vec[] = {
        {.base = &iov, .len = sizeof(struct tfm_crypto_pack_iovec)},
        {.base = input, .len = input_length},
    };
    psa_outvec out_vec[] = {
        {.base = &(operation->handle), .len = sizeof(uint32_t)},
    };

    status = API_DISPATCH(tfm_crypto_hash_update,
                          TFM_CRYPTO_HASH_UPDATE);

    return status;
}

psa_status_t psa_hash_finish(psa_hash_operation_t *operation,
                             uint8_t *hash,
                             size_t hash_size,
                             size_t *hash_length)
{
    psa_status_t status;
    struct tfm_crypto_pack_iovec iov = {
        .sfn_id = TFM_CRYPTO_HASH_FINISH_SID,
        .op_handle = operation->handle,
    };

    psa_invec in_vec[] = {
        {.base = &iov, .len = sizeof(struct tfm_crypto_pack_iovec)},
    };
    psa_outvec out_vec[] = {
        {.base = &(operation->handle), .len = sizeof(uint32_t)},
        {.base = hash, .len = hash_size},
    };

    status = API_DISPATCH(tfm_crypto_hash_finish,
                          TFM_CRYPTO_HASH_FINISH);

    *hash_length = out_vec[1].len;

    return status;
}

psa_status_t psa_hash_verify(psa_hash_operation_t *operation,
                             const uint8_t *hash,
                             size_t hash_length)
{
    psa_status_t status;
    struct tfm_crypto_pack_iovec iov = {
        .sfn_id = TFM_CRYPTO_HASH_VERIFY_SID,
        .op_handle = operation->handle,
    };

    psa_invec in_vec[] = {
        {.base = &iov, .len = sizeof(struct tfm_crypto_pack_iovec)},
        {.base = hash, .len = hash_length},
    };
    psa_outvec out_vec[] = {
        {.base = &(operation->handle), .len = sizeof(uint32_t)},
    };

    status = API_DISPATCH(tfm_crypto_hash_verify,
                          TFM_CRYPTO_HASH_VERIFY);

    return status;
}

psa_status_t psa_hash_abort(psa_hash_operation_t *operation)
{
    psa_status_t status;
    struct tfm_crypto_pack_iovec iov = {
        .sfn_id = TFM_CRYPTO_HASH_ABORT_SID,
        .op_handle = operation->handle,
    };

    psa_invec in_vec[] = {
        {.base = &iov, .len = sizeof(struct tfm_crypto_pack_iovec)},
    };
    psa_outvec out_vec[] = {
        {.base = &(operation->handle), .len = sizeof(uint32_t)},
    };

    status = API_DISPATCH(tfm_crypto_hash_abort,
                          TFM_CRYPTO_HASH_ABORT);

    return status;
}

psa_status_t psa_hash_clone(const psa_hash_operation_t *source_operation,
                            psa_hash_operation_t *target_operation)
{
    psa_status_t status;
    struct tfm_crypto_pack_iovec iov = {
        .sfn_id = TFM_CRYPTO_HASH_CLONE_SID,
        .op_handle = source_operation->handle,
    };

    psa_invec in_vec[] = {
        {.base = &iov, .len = sizeof(struct tfm_crypto_pack_iovec)},
    };
    psa_outvec out_vec[] = {
        {.base = target_operation, .len = sizeof(psa_hash_operation_t)},
    };

    if (target_operation && (target_operation->handle != 0)) {
        return PSA_ERROR_BAD_STATE;
    }

    status = API_DISPATCH(tfm_crypto_hash_clone,
                          TFM_CRYPTO_HASH_CLONE);

    return status;
}

psa_status_t psa_hash_compute(psa_algorithm_t alg,
                              const uint8_t *input,
                              size_t input_length,
                              uint8_t *hash,
                              size_t hash_size,
                              size_t *hash_length)
{
    psa_status_t status;
    struct tfm_crypto_pack_iovec iov = {
        .sfn_id = TFM_CRYPTO_HASH_COMPUTE_SID,
        .alg = alg,
    };

    psa_invec in_vec[] = {
        {.base = &iov, .len = sizeof(struct tfm_crypto_pack_iovec)},
        {.base = input, .len = input_length},
    };

    psa_outvec out_vec[] = {
        {.base = hash, .len = hash_size}
    };

    status = API_DISPATCH(tfm_crypto_hash_compute,
                          TFM_CRYPTO_HASH_COMPUTE);

    *hash_length = out_vec[0].len;

    return status;
}

psa_status_t psa_hash_compare(psa_algorithm_t alg,
                              const uint8_t *input,
                              size_t input_length,
                              const uint8_t *hash,
                              size_t hash_length)
{
    psa_status_t status;
    struct tfm_crypto_pack_iovec iov = {
        .sfn_id = TFM_CRYPTO_HASH_COMPARE_SID,
        .alg = alg,
    };

    psa_invec in_vec[] = {
        {.base = &iov, .len = sizeof(struct tfm_crypto_pack_iovec)},
        {.base = input, .len = input_length},
        {.base = hash, .len = hash_length},
    };

    status = API_DISPATCH_NO_OUTVEC(tfm_crypto_hash_compare,
                          TFM_CRYPTO_HASH_COMPARE);

    return status;
}

psa_status_t psa_mac_sign_setup(psa_mac_operation_t *operation,
                                psa_key_id_t key,
                                psa_algorithm_t alg)
{
    psa_status_t status;
    struct tfm_crypto_pack_iovec iov = {
        .sfn_id = TFM_CRYPTO_MAC_SIGN_SETUP_SID,
        .key_id = key,
        .alg = alg,
        .op_handle = operation->handle,
    };

    psa_invec in_vec[] = {
        {.base = &iov, .len = sizeof(struct tfm_crypto_pack_iovec)},
    };
    psa_outvec out_vec[] = {
        {.base = &(operation->handle), .len = sizeof(uint32_t)},
    };

    status = API_DISPATCH(tfm_crypto_mac_sign_setup,
                          TFM_CRYPTO_MAC_SIGN_SETUP);

    return status;
}

psa_status_t psa_mac_verify_setup(psa_mac_operation_t *operation,
                                  psa_key_id_t key,
                                  psa_algorithm_t alg)
{
    psa_status_t status;
    struct tfm_crypto_pack_iovec iov = {
        .sfn_id = TFM_CRYPTO_MAC_VERIFY_SETUP_SID,
        .key_id = key,
        .alg = alg,
        .op_handle = operation->handle,
    };

    psa_invec in_vec[] = {
        {.base = &iov, .len = sizeof(struct tfm_crypto_pack_iovec)},
    };
    psa_outvec out_vec[] = {
        {.base = &(operation->handle), .len = sizeof(uint32_t)},
    };

    status = API_DISPATCH(tfm_crypto_mac_verify_setup,
                          TFM_CRYPTO_MAC_VERIFY_SETUP);

    return status;
}

psa_status_t psa_mac_update(psa_mac_operation_t *operation,
                            const uint8_t *input,
                            size_t input_length)
{
    psa_status_t status;
    struct tfm_crypto_pack_iovec iov = {
        .sfn_id = TFM_CRYPTO_MAC_UPDATE_SID,
        .op_handle = operation->handle,
    };

    psa_invec in_vec[] = {
        {.base = &iov, .len = sizeof(struct tfm_crypto_pack_iovec)},
        {.base = input, .len = input_length},
    };
    psa_outvec out_vec[] = {
        {.base = &(operation->handle), .len = sizeof(uint32_t)},
    };

    status = API_DISPATCH(tfm_crypto_mac_update,
                          TFM_CRYPTO_MAC_UPDATE);

    return status;
}

psa_status_t psa_mac_sign_finish(psa_mac_operation_t *operation,
                                 uint8_t *mac,
                                 size_t mac_size,
                                 size_t *mac_length)
{
    psa_status_t status;
    struct tfm_crypto_pack_iovec iov = {
        .sfn_id = TFM_CRYPTO_MAC_SIGN_FINISH_SID,
        .op_handle = operation->handle,
    };

    psa_invec in_vec[] = {
        {.base = &iov, .len = sizeof(struct tfm_crypto_pack_iovec)},
    };
    psa_outvec out_vec[] = {
        {.base = &(operation->handle), .len = sizeof(uint32_t)},
        {.base = mac, .len = mac_size},
    };

    status = API_DISPATCH(tfm_crypto_mac_sign_finish,
                          TFM_CRYPTO_MAC_SIGN_FINISH);

    *mac_length = out_vec[1].len;

    return status;
}

psa_status_t psa_mac_verify_finish(psa_mac_operation_t *operation,
                                   const uint8_t *mac,
                                   size_t mac_length)
{
    psa_status_t status;
    struct tfm_crypto_pack_iovec iov = {
        .sfn_id = TFM_CRYPTO_MAC_VERIFY_FINISH_SID,
        .op_handle = operation->handle,
    };

    psa_invec in_vec[] = {
        {.base = &iov, .len = sizeof(struct tfm_crypto_pack_iovec)},
        {.base = mac, .len = mac_length},
    };
    psa_outvec out_vec[] = {
        {.base = &(operation->handle), .len = sizeof(uint32_t)},
    };

    status = API_DISPATCH(tfm_crypto_mac_verify_finish,
                          TFM_CRYPTO_MAC_VERIFY_FINISH);

    return status;
}

psa_status_t psa_mac_abort(psa_mac_operation_t *operation)
{
    psa_status_t status;
    struct tfm_crypto_pack_iovec iov = {
        .sfn_id = TFM_CRYPTO_MAC_ABORT_SID,
        .op_handle = operation->handle,
    };

    psa_invec in_vec[] = {
        {.base = &iov, .len = sizeof(struct tfm_crypto_pack_iovec)},
    };
    psa_outvec out_vec[] = {
        {.base = &(operation->handle), .len = sizeof(uint32_t)},
    };

    status = API_DISPATCH(tfm_crypto_mac_abort,
                          TFM_CRYPTO_MAC_ABORT);

    return status;
}

psa_status_t psa_aead_encrypt(psa_key_id_t key,
                              psa_algorithm_t alg,
                              const uint8_t *nonce,
                              size_t nonce_length,
                              const uint8_t *additional_data,
                              size_t additional_data_length,
                              const uint8_t *plaintext,
                              size_t plaintext_length,
                              uint8_t *ciphertext,
                              size_t ciphertext_size,
                              size_t *ciphertext_length)
{
    psa_status_t status;
    struct tfm_crypto_pack_iovec iov = {
        .sfn_id = TFM_CRYPTO_AEAD_ENCRYPT_SID,
        .key_id = key,
        .alg = alg,
        .aead_in = {.nonce = {0}, .nonce_length = nonce_length}
    };

    /* Sanitize the optional input */
    if ((additional_data == NULL) && (additional_data_length != 0)) {
        return PSA_ERROR_INVALID_ARGUMENT;
    }

    size_t idx = 0;
    psa_invec in_vec[] = {
        {.base = &iov, .len = sizeof(struct tfm_crypto_pack_iovec)},
        {.base = plaintext, .len = plaintext_length},
        {.base = additional_data, .len = additional_data_length},
    };
    psa_outvec out_vec[] = {
        {.base = ciphertext, .len = ciphertext_size},
    };

    if (nonce_length > TFM_CRYPTO_MAX_NONCE_LENGTH) {
        return PSA_ERROR_INVALID_ARGUMENT;
    }

    if (nonce != NULL) {
        for (idx = 0; idx < nonce_length; idx++) {
            iov.aead_in.nonce[idx] = nonce[idx];
        }
    }

    size_t in_len = IOVEC_LEN(in_vec);
    if (additional_data == NULL) {
        in_len--;
    }
    status = psa_call(TFM_CRYPTO_HANDLE, PSA_IPC_CALL, in_vec, in_len,
                      out_vec, IOVEC_LEN(out_vec));

    *ciphertext_length = out_vec[0].len;

    return status;
}

psa_status_t psa_aead_decrypt(psa_key_id_t key,
                              psa_algorithm_t alg,
                              const uint8_t *nonce,
                              size_t nonce_length,
                              const uint8_t *additional_data,
                              size_t additional_data_length,
                              const uint8_t *ciphertext,
                              size_t ciphertext_length,
                              uint8_t *plaintext,
                              size_t plaintext_size,
                              size_t *plaintext_length)
{
    psa_status_t status;
    struct tfm_crypto_pack_iovec iov = {
        .sfn_id = TFM_CRYPTO_AEAD_DECRYPT_SID,
        .key_id = key,
        .alg = alg,
        .aead_in = {.nonce = {0}, .nonce_length = nonce_length}
    };

    /* Sanitize the optional input */
    if ((additional_data == NULL) && (additional_data_length != 0)) {
        return PSA_ERROR_INVALID_ARGUMENT;
    }

    size_t idx = 0;
    psa_invec in_vec[] = {
        {.base = &iov, .len = sizeof(struct tfm_crypto_pack_iovec)},
        {.base = ciphertext, .len = ciphertext_length},
        {.base = additional_data, .len = additional_data_length},
    };
    psa_outvec out_vec[] = {
        {.base = plaintext, .len = plaintext_size},
    };

    if (nonce_length > TFM_CRYPTO_MAX_NONCE_LENGTH) {
        return PSA_ERROR_INVALID_ARGUMENT;
    }

    if (nonce != NULL) {
        for (idx = 0; idx < nonce_length; idx++) {
            iov.aead_in.nonce[idx] = nonce[idx];
        }
    }

    size_t in_len = IOVEC_LEN(in_vec);
    if (additional_data == NULL) {
        in_len--;
    }
    status = psa_call(TFM_CRYPTO_HANDLE, PSA_IPC_CALL, in_vec, in_len,
                      out_vec, IOVEC_LEN(out_vec));

    *plaintext_length = out_vec[0].len;

    return status;
}

psa_status_t psa_sign_message(psa_key_id_t key,
                              psa_algorithm_t alg,
                              const uint8_t *input,
                              size_t input_length,
                              uint8_t *signature,
                              size_t signature_size,
                              size_t *signature_length)
{
    psa_status_t status;
    struct tfm_crypto_pack_iovec iov = {
        .sfn_id = TFM_CRYPTO_SIGN_MESSAGE_SID,
        .key_id = key,
        .alg = alg,
    };

    psa_invec in_vec[] = {
        {.base = &iov, .len = sizeof(struct tfm_crypto_pack_iovec)},
        {.base = input, .len = input_length},
    };
    psa_outvec out_vec[] = {
        {.base = signature, .len = signature_size},
    };

    status = API_DISPATCH(tfm_crypto_sign_message,
                          TFM_CRYPTO_SIGN_MESSAGE);

    if (status == PSA_SUCCESS) {
        *signature_length = out_vec[0].len;
    }

    return status;
}

psa_status_t psa_verify_message(psa_key_id_t key,
                                psa_algorithm_t alg,
                                const uint8_t *input,
                                size_t input_length,
                                const uint8_t *signature,
                                size_t signature_length)
{
    psa_status_t status;
    struct tfm_crypto_pack_iovec iov = {
        .sfn_id = TFM_CRYPTO_VERIFY_MESSAGE_SID,
        .key_id = key,
        .alg = alg
    };

    psa_invec in_vec[] = {
        {.base = &iov, .len = sizeof(struct tfm_crypto_pack_iovec)},
        {.base = input, .len = input_length},
        {.base = signature, .len = signature_length}
    };

    status = API_DISPATCH_NO_OUTVEC(tfm_crypto_verify_message,
                                    TFM_CRYPTO_VERIFY_MESSAGE);

    return status;
}

psa_status_t psa_sign_hash(psa_key_id_t key,
                           psa_algorithm_t alg,
                           const uint8_t *hash,
                           size_t hash_length,
                           uint8_t *signature,
                           size_t signature_size,
                           size_t *signature_length)
{
    psa_status_t status;
    struct tfm_crypto_pack_iovec iov = {
        .sfn_id = TFM_CRYPTO_SIGN_HASH_SID,
        .key_id = key,
        .alg = alg,
    };

    psa_invec in_vec[] = {
        {.base = &iov, .len = sizeof(struct tfm_crypto_pack_iovec)},
        {.base = hash, .len = hash_length},
    };
    psa_outvec out_vec[] = {
        {.base = signature, .len = signature_size},
    };

    status = API_DISPATCH(tfm_crypto_sign_hash,
                          TFM_CRYPTO_SIGN_HASH);

    *signature_length = out_vec[0].len;

    return status;
}

psa_status_t psa_verify_hash(psa_key_id_t key,
                             psa_algorithm_t alg,
                             const uint8_t *hash,
                             size_t hash_length,
                             const uint8_t *signature,
                             size_t signature_length)
{
    psa_status_t status;
    struct tfm_crypto_pack_iovec iov = {
        .sfn_id = TFM_CRYPTO_VERIFY_HASH_SID,
        .key_id = key,
        .alg = alg
    };

    psa_invec in_vec[] = {
        {.base = &iov, .len = sizeof(struct tfm_crypto_pack_iovec)},
        {.base = hash, .len = hash_length},
        {.base = signature, .len = signature_length}
    };

    status = API_DISPATCH_NO_OUTVEC(tfm_crypto_verify_hash,
                                    TFM_CRYPTO_VERIFY_HASH);

    return status;
}

psa_status_t psa_asymmetric_encrypt(psa_key_id_t key,
                                    psa_algorithm_t alg,
                                    const uint8_t *input,
                                    size_t input_length,
                                    const uint8_t *salt,
                                    size_t salt_length,
                                    uint8_t *output,
                                    size_t output_size,
                                    size_t *output_length)
{
    psa_status_t status;
    struct tfm_crypto_pack_iovec iov = {
        .sfn_id = TFM_CRYPTO_ASYMMETRIC_ENCRYPT_SID,
        .key_id = key,
        .alg = alg
    };

    /* Sanitize the optional input */
    if ((salt == NULL) && (salt_length != 0)) {
        return PSA_ERROR_INVALID_ARGUMENT;
    }

    psa_invec in_vec[] = {
        {.base = &iov, .len = sizeof(struct tfm_crypto_pack_iovec)},
        {.base = input, .len = input_length},
        {.base = salt, .len = salt_length}
    };

    psa_outvec out_vec[] = {
        {.base = output, .len = output_size},
    };

    size_t in_len = IOVEC_LEN(in_vec);
    if (salt == NULL) {
        in_len--;
    }
    status = psa_call(TFM_CRYPTO_HANDLE, PSA_IPC_CALL, in_vec, in_len,
                      out_vec, IOVEC_LEN(out_vec));

    *output_length = out_vec[0].len;

    return status;
}

psa_status_t psa_asymmetric_decrypt(psa_key_id_t key,
                                    psa_algorithm_t alg,
                                    const uint8_t *input,
                                    size_t input_length,
                                    const uint8_t *salt,
                                    size_t salt_length,
                                    uint8_t *output,
                                    size_t output_size,
                                    size_t *output_length)
{
    psa_status_t status;
    struct tfm_crypto_pack_iovec iov = {
        .sfn_id = TFM_CRYPTO_ASYMMETRIC_DECRYPT_SID,
        .key_id = key,
        .alg = alg
    };

    /* Sanitize the optional input */
    if ((salt == NULL) && (salt_length != 0)) {
        return PSA_ERROR_INVALID_ARGUMENT;
    }

    psa_invec in_vec[] = {
        {.base = &iov, .len = sizeof(struct tfm_crypto_pack_iovec)},
        {.base = input, .len = input_length},
        {.base = salt, .len = salt_length}
    };

    psa_outvec out_vec[] = {
        {.base = output, .len = output_size},
    };

    size_t in_len = IOVEC_LEN(in_vec);
    if (salt == NULL) {
        in_len--;
    }
    status = psa_call(TFM_CRYPTO_HANDLE, PSA_IPC_CALL, in_vec, in_len,
                      out_vec, IOVEC_LEN(out_vec));

    *output_length = out_vec[0].len;

    return status;
}

psa_status_t psa_key_derivation_get_capacity(
                                const psa_key_derivation_operation_t *operation,
                                size_t *capacity)
{
    psa_status_t status;
    struct tfm_crypto_pack_iovec iov = {
        .sfn_id = TFM_CRYPTO_KEY_DERIVATION_GET_CAPACITY_SID,
        .op_handle = operation->handle,
    };

    psa_invec in_vec[] = {
        {.base = &iov, .len = sizeof(struct tfm_crypto_pack_iovec)},
    };

    psa_outvec out_vec[] = {
        {.base = capacity, .len = sizeof(size_t)},
    };

    status = API_DISPATCH(tfm_crypto_key_derivation_get_capacity,
                          TFM_CRYPTO_KEY_DERIVATION_GET_CAPACITY);

    return status;
}

psa_status_t psa_key_derivation_output_bytes(
                                      psa_key_derivation_operation_t *operation,
                                      uint8_t *output,
                                      size_t output_length)
{
    psa_status_t status;
    struct tfm_crypto_pack_iovec iov = {
        .sfn_id = TFM_CRYPTO_KEY_DERIVATION_OUTPUT_BYTES_SID,
        .op_handle = operation->handle,
    };

    psa_invec in_vec[] = {
        {.base = &iov, .len = sizeof(struct tfm_crypto_pack_iovec)},
    };

    psa_outvec out_vec[] = {
        {.base = output, .len = output_length},
    };

    status = API_DISPATCH(tfm_crypto_key_derivation_output_bytes,
                          TFM_CRYPTO_KEY_DERIVATION_OUTPUT_BYTES);

    return status;
}

psa_status_t psa_key_derivation_input_key(
                                      psa_key_derivation_operation_t *operation,
                                      psa_key_derivation_step_t step,
                                      psa_key_id_t key)
{
    psa_status_t status;
    struct tfm_crypto_pack_iovec iov = {
        .sfn_id = TFM_CRYPTO_KEY_DERIVATION_INPUT_KEY_SID,
        .key_id = key,
        .step = step,
        .op_handle = operation->handle,
    };

    psa_invec in_vec[] = {
        {.base = &iov, .len = sizeof(struct tfm_crypto_pack_iovec)},
    };

    status = API_DISPATCH_NO_OUTVEC(tfm_crypto_key_derivation_input_key,
                                    TFM_CRYPTO_KEY_DERIVATION_INPUT_KEY);

    return status;
}

psa_status_t psa_key_derivation_abort(
                                      psa_key_derivation_operation_t *operation)
{
    psa_status_t status;
    struct tfm_crypto_pack_iovec iov = {
        .sfn_id = TFM_CRYPTO_KEY_DERIVATION_ABORT_SID,
        .op_handle = operation->handle,
    };

    psa_invec in_vec[] = {
        {.base = &iov, .len = sizeof(struct tfm_crypto_pack_iovec)},
    };

    psa_outvec out_vec[] = {
        {.base = &(operation->handle), .len = sizeof(uint32_t)},
    };

    status = API_DISPATCH(tfm_crypto_key_derivation_abort,
                          TFM_CRYPTO_KEY_DERIVATION_ABORT);

    return status;
}

psa_status_t psa_key_derivation_key_agreement(
                                      psa_key_derivation_operation_t *operation,
                                      psa_key_derivation_step_t step,
                                      psa_key_id_t private_key,
                                      const uint8_t *peer_key,
                                      size_t peer_key_length)
{
    psa_status_t status;
    struct tfm_crypto_pack_iovec iov = {
        .sfn_id = TFM_CRYPTO_KEY_DERIVATION_KEY_AGREEMENT_SID,
        .key_id = private_key,
        .step = step,
        .op_handle = operation->handle,
    };

    psa_invec in_vec[] = {
        {.base = &iov, .len = sizeof(struct tfm_crypto_pack_iovec)},
        {.base = peer_key, .len = peer_key_length},
    };

    status = API_DISPATCH_NO_OUTVEC(tfm_crypto_key_derivation_key_agreement,
                                    TFM_CRYPTO_KEY_DERIVATION_KEY_AGREEMENT);

    return status;
}

psa_status_t psa_generate_random(uint8_t *output,
                                 size_t output_size)
{
    psa_status_t status;
    struct tfm_crypto_pack_iovec iov = {
        .sfn_id = TFM_CRYPTO_GENERATE_RANDOM_SID,
    };

    psa_invec in_vec[] = {
        {.base = &iov, .len = sizeof(struct tfm_crypto_pack_iovec)},
    };

    psa_outvec out_vec[] = {
        {.base = output, .len = output_size},
    };

    if (output_size == 0) {
        return PSA_SUCCESS;
    }

    status = API_DISPATCH(tfm_crypto_generate_random,
                          TFM_CRYPTO_GENERATE_RANDOM);

    return status;
}

psa_status_t psa_generate_key(const psa_key_attributes_t *attributes,
                              psa_key_id_t *key)
{
    psa_status_t status;
    struct tfm_crypto_pack_iovec iov = {
        .sfn_id = TFM_CRYPTO_GENERATE_KEY_SID,
    };

    psa_invec in_vec[] = {
        {.base = &iov, .len = sizeof(struct tfm_crypto_pack_iovec)},
        {.base = attributes, .len = sizeof(psa_key_attributes_t)},
    };

    psa_outvec out_vec[] = {
        {.base = key, .len = sizeof(psa_key_id_t)},
    };

    status = API_DISPATCH(tfm_crypto_generate_key,
                          TFM_CRYPTO_GENERATE_KEY);

    return status;
}

psa_status_t psa_aead_update_ad(psa_aead_operation_t *operation,
                                const uint8_t *input,
                                size_t input_length)
{
    psa_status_t status;

    status = PSA_ERROR_NOT_SUPPORTED;

    return status;
}

psa_status_t psa_aead_finish(psa_aead_operation_t *operation,
                             uint8_t *ciphertext,
                             size_t ciphertext_size,
                             size_t *ciphertext_length,
                             uint8_t *tag,
                             size_t tag_size,
                             size_t *tag_length)
{
    psa_status_t status;

    status = PSA_ERROR_NOT_SUPPORTED;

    return status;
}

psa_status_t psa_aead_verify(psa_aead_operation_t *operation,
                             uint8_t *plaintext,
                             size_t plaintext_size,
                             size_t *plaintext_length,
                             const uint8_t *tag,
                             size_t tag_length)
{
    psa_status_t status;

    status = PSA_ERROR_NOT_SUPPORTED;

    return status;
}

psa_status_t psa_aead_abort(psa_aead_operation_t *operation)
{
    psa_status_t status;

    status = PSA_ERROR_NOT_SUPPORTED;

    return status;
}

psa_status_t psa_mac_compute(psa_key_id_t key,
                             psa_algorithm_t alg,
                             const uint8_t *input,
                             size_t input_length,
                             uint8_t *mac,
                             size_t mac_size,
                             size_t *mac_length)
{
    psa_status_t status;
    struct tfm_crypto_pack_iovec iov = {
        .sfn_id = TFM_CRYPTO_MAC_COMPUTE_SID,
<<<<<<< HEAD
        .alg = alg,
        .key_id = key,
=======
        .key_id = key,
        .alg = alg,
>>>>>>> aeb5a79b
    };

    psa_invec in_vec[] = {
        {.base = &iov, .len = sizeof(struct tfm_crypto_pack_iovec)},
<<<<<<< HEAD
        {.base = input, .len = input_length}
    };

    psa_outvec out_vec[] = {
        {.base = mac, .len = mac_size}
=======
        {.base = input, .len = input_length},
    };
    psa_outvec out_vec[] = {
        {.base = mac, .len = mac_size},
>>>>>>> aeb5a79b
    };

    status = API_DISPATCH(tfm_crypto_mac_compute,
                          TFM_CRYPTO_MAC_COMPUTE);
<<<<<<< HEAD
=======

    if (status == PSA_SUCCESS) {
        *mac_length = out_vec[0].len;
    }
>>>>>>> aeb5a79b

    *mac_length = out_vec[0].len;
    return status;
}

psa_status_t psa_mac_verify(psa_key_id_t key,
                            psa_algorithm_t alg,
                            const uint8_t *input,
                            size_t input_length,
                            const uint8_t *mac,
                            const size_t mac_length)
{
    psa_status_t status;
    struct tfm_crypto_pack_iovec iov = {
        .sfn_id = TFM_CRYPTO_MAC_VERIFY_SID,
<<<<<<< HEAD
        .alg = alg,
        .key_id = key,
=======
        .key_id = key,
        .alg = alg,
>>>>>>> aeb5a79b
    };

    psa_invec in_vec[] = {
        {.base = &iov, .len = sizeof(struct tfm_crypto_pack_iovec)},
        {.base = input, .len = input_length},
<<<<<<< HEAD
        {.base = mac, .len = mac_length}
=======
        {.base = mac, .len = mac_length},
>>>>>>> aeb5a79b
    };

    status = API_DISPATCH_NO_OUTVEC(tfm_crypto_mac_verify,
                                    TFM_CRYPTO_MAC_VERIFY);

    return status;
}

psa_status_t psa_cipher_encrypt(psa_key_id_t key,
                                psa_algorithm_t alg,
                                const uint8_t *input,
                                size_t input_length,
                                uint8_t *output,
                                size_t output_size,
                                size_t *output_length)
{
#ifdef TFM_CRYPTO_CIPHER_MODULE_DISABLED
    return PSA_ERROR_NOT_SUPPORTED;
#else
    psa_status_t status;
    struct tfm_crypto_pack_iovec iov = {
        .sfn_id = TFM_CRYPTO_CIPHER_ENCRYPT_SID,
<<<<<<< HEAD
        .alg = alg,
        .key_id = key
=======
        .key_id = key,
        .alg = alg,
>>>>>>> aeb5a79b
    };

    psa_invec in_vec[] = {
        {.base = &iov, .len = sizeof(struct tfm_crypto_pack_iovec)},
        {.base = input, .len = input_length},
    };
<<<<<<< HEAD

    psa_outvec out_vec[] = {
        {.base = output, .len = output_size},
=======
    psa_outvec out_vec[] = {
        {.base = output, .len = output_size}
>>>>>>> aeb5a79b
    };

    status = API_DISPATCH(tfm_crypto_cipher_encrypt,
                          TFM_CRYPTO_CIPHER_ENCRYPT);

<<<<<<< HEAD
    *output_length = out_vec[0].len;
=======
    if (status == PSA_SUCCESS) {
        *output_length = out_vec[0].len;
    }
>>>>>>> aeb5a79b

    return status;
#endif /* TFM_CRYPTO_CIPHER_MODULE_DISABLED */
}

psa_status_t psa_cipher_decrypt(psa_key_id_t key,
                                psa_algorithm_t alg,
                                const uint8_t *input,
                                size_t input_length,
                                uint8_t *output,
                                size_t output_size,
                                size_t *output_length)
{
#ifdef TFM_CRYPTO_CIPHER_MODULE_DISABLED
    return PSA_ERROR_NOT_SUPPORTED;
#else
    psa_status_t status;
    struct tfm_crypto_pack_iovec iov = {
        .sfn_id = TFM_CRYPTO_CIPHER_DECRYPT_SID,
<<<<<<< HEAD
        .alg = alg,
        .key_id = key
=======
        .key_id = key,
        .alg = alg,
>>>>>>> aeb5a79b
    };

    psa_invec in_vec[] = {
        {.base = &iov, .len = sizeof(struct tfm_crypto_pack_iovec)},
        {.base = input, .len = input_length},
    };
<<<<<<< HEAD

    psa_outvec out_vec[] = {
        {.base = output, .len = output_size},
=======
    psa_outvec out_vec[] = {
        {.base = output, .len = output_size}
>>>>>>> aeb5a79b
    };

    status = API_DISPATCH(tfm_crypto_cipher_decrypt,
                          TFM_CRYPTO_CIPHER_DECRYPT);

<<<<<<< HEAD
    *output_length = out_vec[0].len;
=======
    if (status == PSA_SUCCESS) {
        *output_length = out_vec[0].len;
    }
>>>>>>> aeb5a79b

    return status;
#endif /* TFM_CRYPTO_CIPHER_MODULE_DISABLED */
}

psa_status_t psa_raw_key_agreement(psa_algorithm_t alg,
                                   psa_key_id_t private_key,
                                   const uint8_t *peer_key,
                                   size_t peer_key_length,
                                   uint8_t *output,
                                   size_t output_size,
                                   size_t *output_length)
{
    psa_status_t status;
    struct tfm_crypto_pack_iovec iov = {
        .sfn_id = TFM_CRYPTO_RAW_KEY_AGREEMENT_SID,
        .alg = alg,
        .key_id = private_key
    };

    psa_invec in_vec[] = {
        {.base = &iov, .len = sizeof(struct tfm_crypto_pack_iovec)},
        {.base = peer_key, .len = peer_key_length},
    };

    psa_outvec out_vec[] = {
        {.base = output, .len = output_size},
    };

    status = API_DISPATCH(tfm_crypto_raw_key_agreement,
                          TFM_CRYPTO_RAW_KEY_AGREEMENT);

    *output_length = out_vec[0].len;

    return status;
}

psa_status_t psa_key_derivation_setup(psa_key_derivation_operation_t *operation,
                                      psa_algorithm_t alg)
{
    psa_status_t status;
    struct tfm_crypto_pack_iovec iov = {
        .sfn_id = TFM_CRYPTO_KEY_DERIVATION_SETUP_SID,
        .alg = alg,
        .op_handle = operation->handle,
    };

    psa_invec in_vec[] = {
        {.base = &iov, .len = sizeof(struct tfm_crypto_pack_iovec)},
    };
    psa_outvec out_vec[] = {
        {.base = &(operation->handle), .len = sizeof(uint32_t)},
    };

    status = API_DISPATCH(tfm_crypto_key_derivation_setup,
                          TFM_CRYPTO_KEY_DERIVATION_SETUP);

    return status;
}

psa_status_t psa_key_derivation_set_capacity(
                                      psa_key_derivation_operation_t *operation,
                                      size_t capacity)
{
    psa_status_t status;
    struct tfm_crypto_pack_iovec iov = {
        .sfn_id = TFM_CRYPTO_KEY_DERIVATION_SET_CAPACITY_SID,
        .capacity = capacity,
        .op_handle = operation->handle,
    };

    psa_invec in_vec[] = {
        {.base = &iov, .len = sizeof(struct tfm_crypto_pack_iovec)},
    };

    status = API_DISPATCH_NO_OUTVEC(tfm_crypto_key_derivation_set_capacity,
                                    TFM_CRYPTO_KEY_DERIVATION_SET_CAPACITY);

    return status;
}

psa_status_t psa_key_derivation_input_bytes(
                                      psa_key_derivation_operation_t *operation,
                                      psa_key_derivation_step_t step,
                                      const uint8_t *data,
                                      size_t data_length)
{
    psa_status_t status;
    struct tfm_crypto_pack_iovec iov = {
        .sfn_id = TFM_CRYPTO_KEY_DERIVATION_INPUT_BYTES_SID,
        .step = step,
        .op_handle = operation->handle,
    };

    psa_invec in_vec[] = {
        {.base = &iov, .len = sizeof(struct tfm_crypto_pack_iovec)},
        {.base = data, .len = data_length},
    };

    status = API_DISPATCH_NO_OUTVEC(tfm_crypto_key_derivation_input_bytes,
                                    TFM_CRYPTO_KEY_DERIVATION_INPUT_BYTES);

    return status;
}

psa_status_t psa_key_derivation_output_key(
                                      const psa_key_attributes_t *attributes,
                                      psa_key_derivation_operation_t *operation,
                                      psa_key_id_t *key)
{
    psa_status_t status;
    struct tfm_crypto_pack_iovec iov = {
        .sfn_id = TFM_CRYPTO_KEY_DERIVATION_OUTPUT_KEY_SID,
        .op_handle = operation->handle,
    };

    psa_invec in_vec[] = {
        {.base = &iov, .len = sizeof(struct tfm_crypto_pack_iovec)},
        {.base = attributes, .len = sizeof(psa_key_attributes_t)},
    };

    psa_outvec out_vec[] = {
        {.base = key, .len = sizeof(psa_key_id_t)}
    };

    status = API_DISPATCH(tfm_crypto_key_derivation_output_key,
                          TFM_CRYPTO_KEY_DERIVATION_OUTPUT_KEY);

    return status;
}

psa_status_t psa_aead_encrypt_setup(psa_aead_operation_t *operation,
                                    psa_key_id_t key,
                                    psa_algorithm_t alg)
{
    psa_status_t status;

    status = PSA_ERROR_NOT_SUPPORTED;

    return status;
}

psa_status_t psa_aead_decrypt_setup(psa_aead_operation_t *operation,
                                    psa_key_id_t key,
                                    psa_algorithm_t alg)
{
    psa_status_t status;

    status = PSA_ERROR_NOT_SUPPORTED;

    return status;
}

psa_status_t psa_aead_generate_nonce(psa_aead_operation_t *operation,
                                     uint8_t *nonce,
                                     size_t nonce_size,
                                     size_t *nonce_length)
{
    psa_status_t status;

    status = PSA_ERROR_NOT_SUPPORTED;

    return status;
}

psa_status_t psa_aead_set_nonce(psa_aead_operation_t *operation,
                                const uint8_t *nonce,
                                size_t nonce_length)
{
    psa_status_t status;

    status = PSA_ERROR_NOT_SUPPORTED;

    return status;
}

psa_status_t psa_aead_set_lengths(psa_aead_operation_t *operation,
                                  size_t ad_length,
                                  size_t plaintext_length)
{
    psa_status_t status;

    status = PSA_ERROR_NOT_SUPPORTED;

    return status;
}

psa_status_t psa_aead_update(psa_aead_operation_t *operation,
                             const uint8_t *input,
                             size_t input_length,
                             uint8_t *output,
                             size_t output_size,
                             size_t *output_length)
{
    psa_status_t status;

    status = PSA_ERROR_NOT_SUPPORTED;

    return status;
}<|MERGE_RESOLUTION|>--- conflicted
+++ resolved
@@ -905,10 +905,7 @@
     status = API_DISPATCH(tfm_crypto_sign_message,
                           TFM_CRYPTO_SIGN_MESSAGE);
 
-    if (status == PSA_SUCCESS) {
-        *signature_length = out_vec[0].len;
-    }
-
+    *signature_length = out_vec[0].len;
     return status;
 }
 
@@ -1313,40 +1310,20 @@
     psa_status_t status;
     struct tfm_crypto_pack_iovec iov = {
         .sfn_id = TFM_CRYPTO_MAC_COMPUTE_SID,
-<<<<<<< HEAD
+        .key_id = key,
         .alg = alg,
-        .key_id = key,
-=======
-        .key_id = key,
-        .alg = alg,
->>>>>>> aeb5a79b
-    };
-
-    psa_invec in_vec[] = {
-        {.base = &iov, .len = sizeof(struct tfm_crypto_pack_iovec)},
-<<<<<<< HEAD
-        {.base = input, .len = input_length}
-    };
-
-    psa_outvec out_vec[] = {
-        {.base = mac, .len = mac_size}
-=======
+    };
+
+    psa_invec in_vec[] = {
+        {.base = &iov, .len = sizeof(struct tfm_crypto_pack_iovec)},
         {.base = input, .len = input_length},
     };
     psa_outvec out_vec[] = {
         {.base = mac, .len = mac_size},
->>>>>>> aeb5a79b
     };
 
     status = API_DISPATCH(tfm_crypto_mac_compute,
                           TFM_CRYPTO_MAC_COMPUTE);
-<<<<<<< HEAD
-=======
-
-    if (status == PSA_SUCCESS) {
-        *mac_length = out_vec[0].len;
-    }
->>>>>>> aeb5a79b
 
     *mac_length = out_vec[0].len;
     return status;
@@ -1362,23 +1339,14 @@
     psa_status_t status;
     struct tfm_crypto_pack_iovec iov = {
         .sfn_id = TFM_CRYPTO_MAC_VERIFY_SID,
-<<<<<<< HEAD
+        .key_id = key,
         .alg = alg,
-        .key_id = key,
-=======
-        .key_id = key,
-        .alg = alg,
->>>>>>> aeb5a79b
     };
 
     psa_invec in_vec[] = {
         {.base = &iov, .len = sizeof(struct tfm_crypto_pack_iovec)},
         {.base = input, .len = input_length},
-<<<<<<< HEAD
-        {.base = mac, .len = mac_length}
-=======
         {.base = mac, .len = mac_length},
->>>>>>> aeb5a79b
     };
 
     status = API_DISPATCH_NO_OUTVEC(tfm_crypto_mac_verify,
@@ -1401,40 +1369,22 @@
     psa_status_t status;
     struct tfm_crypto_pack_iovec iov = {
         .sfn_id = TFM_CRYPTO_CIPHER_ENCRYPT_SID,
-<<<<<<< HEAD
+        .key_id = key,
         .alg = alg,
-        .key_id = key
-=======
-        .key_id = key,
-        .alg = alg,
->>>>>>> aeb5a79b
     };
 
     psa_invec in_vec[] = {
         {.base = &iov, .len = sizeof(struct tfm_crypto_pack_iovec)},
         {.base = input, .len = input_length},
     };
-<<<<<<< HEAD
-
-    psa_outvec out_vec[] = {
-        {.base = output, .len = output_size},
-=======
     psa_outvec out_vec[] = {
         {.base = output, .len = output_size}
->>>>>>> aeb5a79b
     };
 
     status = API_DISPATCH(tfm_crypto_cipher_encrypt,
                           TFM_CRYPTO_CIPHER_ENCRYPT);
 
-<<<<<<< HEAD
     *output_length = out_vec[0].len;
-=======
-    if (status == PSA_SUCCESS) {
-        *output_length = out_vec[0].len;
-    }
->>>>>>> aeb5a79b
-
     return status;
 #endif /* TFM_CRYPTO_CIPHER_MODULE_DISABLED */
 }
@@ -1453,40 +1403,22 @@
     psa_status_t status;
     struct tfm_crypto_pack_iovec iov = {
         .sfn_id = TFM_CRYPTO_CIPHER_DECRYPT_SID,
-<<<<<<< HEAD
+        .key_id = key,
         .alg = alg,
-        .key_id = key
-=======
-        .key_id = key,
-        .alg = alg,
->>>>>>> aeb5a79b
     };
 
     psa_invec in_vec[] = {
         {.base = &iov, .len = sizeof(struct tfm_crypto_pack_iovec)},
         {.base = input, .len = input_length},
     };
-<<<<<<< HEAD
-
-    psa_outvec out_vec[] = {
-        {.base = output, .len = output_size},
-=======
     psa_outvec out_vec[] = {
         {.base = output, .len = output_size}
->>>>>>> aeb5a79b
     };
 
     status = API_DISPATCH(tfm_crypto_cipher_decrypt,
                           TFM_CRYPTO_CIPHER_DECRYPT);
 
-<<<<<<< HEAD
     *output_length = out_vec[0].len;
-=======
-    if (status == PSA_SUCCESS) {
-        *output_length = out_vec[0].len;
-    }
->>>>>>> aeb5a79b
-
     return status;
 #endif /* TFM_CRYPTO_CIPHER_MODULE_DISABLED */
 }
